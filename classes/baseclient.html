--- conflicted
+++ resolved
@@ -2454,11 +2454,7 @@
 				<div class="tsd-signature tsd-kind-icon">client<wbr>Options<span class="tsd-signature-symbol">:</span> <a href="clientoptions.configuration.html" class="tsd-signature-type">Configuration</a></div>
 				<aside class="tsd-sources">
 					<ul>
-<<<<<<< HEAD
-						<li>Defined in <a href="https://github.com/wildbit/postmark.js/blob/4007edf/src/client/BaseClient.ts#L26">client/BaseClient.ts:26</a></li>
-=======
-						<li>Defined in <a href="https://github.com/wildbit/postmark.js/blob/ba72251/src/client/BaseClient.ts#L27">client/BaseClient.ts:27</a></li>
->>>>>>> 079b2cbf
+						<li>Defined in <a href="https://github.com/wildbit/postmark.js/blob/f2982d5/src/client/BaseClient.ts#L26">client/BaseClient.ts:26</a></li>
 					</ul>
 				</aside>
 			</section>
@@ -2468,11 +2464,7 @@
 				<div class="tsd-signature tsd-kind-icon">client<wbr>Version<span class="tsd-signature-symbol">:</span> <span class="tsd-signature-type">string</span></div>
 				<aside class="tsd-sources">
 					<ul>
-<<<<<<< HEAD
-						<li>Defined in <a href="https://github.com/wildbit/postmark.js/blob/4007edf/src/client/BaseClient.ts#L27">client/BaseClient.ts:27</a></li>
-=======
-						<li>Defined in <a href="https://github.com/wildbit/postmark.js/blob/ba72251/src/client/BaseClient.ts#L28">client/BaseClient.ts:28</a></li>
->>>>>>> 079b2cbf
+						<li>Defined in <a href="https://github.com/wildbit/postmark.js/blob/f2982d5/src/client/BaseClient.ts#L27">client/BaseClient.ts:27</a></li>
 					</ul>
 				</aside>
 			</section>
@@ -2489,7 +2481,7 @@
 					<li class="tsd-description">
 						<aside class="tsd-sources">
 							<ul>
-								<li>Defined in <a href="https://github.com/wildbit/postmark.js/blob/4007edf/src/client/BaseClient.ts#L45">client/BaseClient.ts:45</a></li>
+								<li>Defined in <a href="https://github.com/wildbit/postmark.js/blob/f2982d5/src/client/BaseClient.ts#L45">client/BaseClient.ts:45</a></li>
 							</ul>
 						</aside>
 						<div class="tsd-comment tsd-typography">
@@ -2510,11 +2502,7 @@
 				<div class="tsd-signature tsd-kind-icon">Default<wbr>Options<span class="tsd-signature-symbol">:</span> <span class="tsd-signature-type">object</span></div>
 				<aside class="tsd-sources">
 					<ul>
-<<<<<<< HEAD
-						<li>Defined in <a href="https://github.com/wildbit/postmark.js/blob/4007edf/src/client/BaseClient.ts#L20">client/BaseClient.ts:20</a></li>
-=======
-						<li>Defined in <a href="https://github.com/wildbit/postmark.js/blob/ba72251/src/client/BaseClient.ts#L21">client/BaseClient.ts:21</a></li>
->>>>>>> 079b2cbf
+						<li>Defined in <a href="https://github.com/wildbit/postmark.js/blob/f2982d5/src/client/BaseClient.ts#L20">client/BaseClient.ts:20</a></li>
 					</ul>
 				</aside>
 				<div class="tsd-comment tsd-typography">
@@ -2530,11 +2518,7 @@
 					<div class="tsd-signature tsd-kind-icon">request<wbr>Host<span class="tsd-signature-symbol">:</span> <span class="tsd-signature-type">string</span><span class="tsd-signature-symbol"> =&nbsp;&quot;api.postmarkapp.com&quot;</span></div>
 					<aside class="tsd-sources">
 						<ul>
-<<<<<<< HEAD
-							<li>Defined in <a href="https://github.com/wildbit/postmark.js/blob/4007edf/src/client/BaseClient.ts#L22">client/BaseClient.ts:22</a></li>
-=======
-							<li>Defined in <a href="https://github.com/wildbit/postmark.js/blob/ba72251/src/client/BaseClient.ts#L23">client/BaseClient.ts:23</a></li>
->>>>>>> 079b2cbf
+							<li>Defined in <a href="https://github.com/wildbit/postmark.js/blob/f2982d5/src/client/BaseClient.ts#L22">client/BaseClient.ts:22</a></li>
 						</ul>
 					</aside>
 				</section>
@@ -2544,11 +2528,7 @@
 					<div class="tsd-signature tsd-kind-icon">timeout<span class="tsd-signature-symbol">:</span> <span class="tsd-signature-type">number</span><span class="tsd-signature-symbol"> =&nbsp;30</span></div>
 					<aside class="tsd-sources">
 						<ul>
-<<<<<<< HEAD
-							<li>Defined in <a href="https://github.com/wildbit/postmark.js/blob/4007edf/src/client/BaseClient.ts#L23">client/BaseClient.ts:23</a></li>
-=======
-							<li>Defined in <a href="https://github.com/wildbit/postmark.js/blob/ba72251/src/client/BaseClient.ts#L24">client/BaseClient.ts:24</a></li>
->>>>>>> 079b2cbf
+							<li>Defined in <a href="https://github.com/wildbit/postmark.js/blob/f2982d5/src/client/BaseClient.ts#L23">client/BaseClient.ts:23</a></li>
 						</ul>
 					</aside>
 				</section>
@@ -2558,11 +2538,7 @@
 					<div class="tsd-signature tsd-kind-icon">use<wbr>Https<span class="tsd-signature-symbol">:</span> <span class="tsd-signature-type">true</span><span class="tsd-signature-symbol"> =&nbsp;true</span></div>
 					<aside class="tsd-sources">
 						<ul>
-<<<<<<< HEAD
-							<li>Defined in <a href="https://github.com/wildbit/postmark.js/blob/4007edf/src/client/BaseClient.ts#L21">client/BaseClient.ts:21</a></li>
-=======
-							<li>Defined in <a href="https://github.com/wildbit/postmark.js/blob/ba72251/src/client/BaseClient.ts#L22">client/BaseClient.ts:22</a></li>
->>>>>>> 079b2cbf
+							<li>Defined in <a href="https://github.com/wildbit/postmark.js/blob/f2982d5/src/client/BaseClient.ts#L21">client/BaseClient.ts:21</a></li>
 						</ul>
 					</aside>
 				</section>
