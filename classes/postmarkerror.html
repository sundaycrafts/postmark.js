--- conflicted
+++ resolved
@@ -2466,11 +2466,7 @@
 					<li class="tsd-description">
 						<aside class="tsd-sources">
 							<ul>
-<<<<<<< HEAD
-								<li>Defined in <a href="https://github.com/wildbit/postmark.js/blob/4007edf/src/client/models/client/Errors.ts#L6">client/models/client/Errors.ts:6</a></li>
-=======
-								<li>Defined in <a href="https://github.com/wildbit/postmark.js/blob/ba72251/src/client/models/client/Errors.ts#L6">client/models/client/Errors.ts:6</a></li>
->>>>>>> 079b2cbf
+								<li>Defined in <a href="https://github.com/wildbit/postmark.js/blob/f2982d5/src/client/models/client/Errors.ts#L6">client/models/client/Errors.ts:6</a></li>
 							</ul>
 						</aside>
 						<h4 class="tsd-parameters-title">Parameters</h4>
@@ -2498,11 +2494,7 @@
 				<div class="tsd-signature tsd-kind-icon">code<span class="tsd-signature-symbol">:</span> <span class="tsd-signature-type">number</span></div>
 				<aside class="tsd-sources">
 					<ul>
-<<<<<<< HEAD
-						<li>Defined in <a href="https://github.com/wildbit/postmark.js/blob/4007edf/src/client/models/client/Errors.ts#L5">client/models/client/Errors.ts:5</a></li>
-=======
-						<li>Defined in <a href="https://github.com/wildbit/postmark.js/blob/ba72251/src/client/models/client/Errors.ts#L5">client/models/client/Errors.ts:5</a></li>
->>>>>>> 079b2cbf
+						<li>Defined in <a href="https://github.com/wildbit/postmark.js/blob/f2982d5/src/client/models/client/Errors.ts#L5">client/models/client/Errors.ts:5</a></li>
 					</ul>
 				</aside>
 			</section>
@@ -2513,11 +2505,7 @@
 				<aside class="tsd-sources">
 					<p>Inherited from Error.message</p>
 					<ul>
-<<<<<<< HEAD
 						<li>Defined in /Volumes/work/Personal/Work/Github/WB/postmark.js/node_modules/typedoc/node_modules/typescript/lib/lib.es5.d.ts:974</li>
-=======
-						<li>Defined in /Volumes/work/Personal/Work/Github/WB/postmark.js/node_modules/typedoc/node_modules/typescript/lib/lib.es5.d.ts:964</li>
->>>>>>> 079b2cbf
 					</ul>
 				</aside>
 			</section>
@@ -2528,11 +2516,7 @@
 				<aside class="tsd-sources">
 					<p>Inherited from Error.name</p>
 					<ul>
-<<<<<<< HEAD
 						<li>Defined in /Volumes/work/Personal/Work/Github/WB/postmark.js/node_modules/typedoc/node_modules/typescript/lib/lib.es5.d.ts:973</li>
-=======
-						<li>Defined in /Volumes/work/Personal/Work/Github/WB/postmark.js/node_modules/typedoc/node_modules/typescript/lib/lib.es5.d.ts:963</li>
->>>>>>> 079b2cbf
 					</ul>
 				</aside>
 			</section>
@@ -2544,11 +2528,7 @@
 					<p>Inherited from Error.stack</p>
 					<p>Overrides Error.stack</p>
 					<ul>
-<<<<<<< HEAD
 						<li>Defined in /Volumes/work/Personal/Work/Github/WB/postmark.js/node_modules/typedoc/node_modules/typescript/lib/lib.es5.d.ts:975</li>
-=======
-						<li>Defined in /Volumes/work/Personal/Work/Github/WB/postmark.js/node_modules/typedoc/node_modules/typescript/lib/lib.es5.d.ts:965</li>
->>>>>>> 079b2cbf
 					</ul>
 				</aside>
 			</section>
@@ -2558,11 +2538,7 @@
 				<div class="tsd-signature tsd-kind-icon">status<wbr>Code<span class="tsd-signature-symbol">:</span> <span class="tsd-signature-type">number</span></div>
 				<aside class="tsd-sources">
 					<ul>
-<<<<<<< HEAD
-						<li>Defined in <a href="https://github.com/wildbit/postmark.js/blob/4007edf/src/client/models/client/Errors.ts#L6">client/models/client/Errors.ts:6</a></li>
-=======
-						<li>Defined in <a href="https://github.com/wildbit/postmark.js/blob/ba72251/src/client/models/client/Errors.ts#L6">client/models/client/Errors.ts:6</a></li>
->>>>>>> 079b2cbf
+						<li>Defined in <a href="https://github.com/wildbit/postmark.js/blob/f2982d5/src/client/models/client/Errors.ts#L6">client/models/client/Errors.ts:6</a></li>
 					</ul>
 				</aside>
 			</section>
@@ -2572,11 +2548,7 @@
 				<div class="tsd-signature tsd-kind-icon">Error<span class="tsd-signature-symbol">:</span> <span class="tsd-signature-type">ErrorConstructor</span></div>
 				<aside class="tsd-sources">
 					<ul>
-<<<<<<< HEAD
 						<li>Defined in /Volumes/work/Personal/Work/Github/WB/postmark.js/node_modules/typedoc/node_modules/typescript/lib/lib.es5.d.ts:984</li>
-=======
-						<li>Defined in /Volumes/work/Personal/Work/Github/WB/postmark.js/node_modules/typedoc/node_modules/typescript/lib/lib.es5.d.ts:974</li>
->>>>>>> 079b2cbf
 					</ul>
 				</aside>
 			</section>
