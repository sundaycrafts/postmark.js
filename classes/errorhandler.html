--- conflicted
+++ resolved
@@ -2421,21 +2421,13 @@
 				<a name="generateerror" class="tsd-anchor"></a>
 				<h3>generate<wbr>Error</h3>
 				<ul class="tsd-signatures tsd-kind-method tsd-parent-kind-class">
-<<<<<<< HEAD
 					<li class="tsd-signature tsd-kind-icon">generate<wbr>Error<span class="tsd-signature-symbol">(</span>error<span class="tsd-signature-symbol">: </span><span class="tsd-signature-type">any</span><span class="tsd-signature-symbol">)</span><span class="tsd-signature-symbol">: </span><a href="postmarkerror.html" class="tsd-signature-type">PostmarkError</a></li>
-=======
-					<li class="tsd-signature tsd-kind-icon">generate<wbr>Error<span class="tsd-signature-symbol">(</span>error<span class="tsd-signature-symbol">: </span><span class="tsd-signature-type">any</span><span class="tsd-signature-symbol">)</span><span class="tsd-signature-symbol">: </span><span class="tsd-signature-type">Errors.PostmarkError</span></li>
->>>>>>> 079b2cbf
 				</ul>
 				<ul class="tsd-descriptions">
 					<li class="tsd-description">
 						<aside class="tsd-sources">
 							<ul>
-<<<<<<< HEAD
-								<li>Defined in <a href="https://github.com/wildbit/postmark.js/blob/4007edf/src/client/ErrorHandler.ts#L16">client/ErrorHandler.ts:16</a></li>
-=======
-								<li>Defined in <a href="https://github.com/wildbit/postmark.js/blob/ba72251/src/client/ErrorHandler.ts#L16">client/ErrorHandler.ts:16</a></li>
->>>>>>> 079b2cbf
+								<li>Defined in <a href="https://github.com/wildbit/postmark.js/blob/f2982d5/src/client/ErrorHandler.ts#L16">client/ErrorHandler.ts:16</a></li>
 							</ul>
 						</aside>
 						<div class="tsd-comment tsd-typography">
@@ -2452,11 +2444,7 @@
 								</div>
 							</li>
 						</ul>
-<<<<<<< HEAD
 						<h4 class="tsd-returns-title">Returns <a href="postmarkerror.html" class="tsd-signature-type">PostmarkError</a></h4>
-=======
-						<h4 class="tsd-returns-title">Returns <span class="tsd-signature-type">Errors.PostmarkError</span></h4>
->>>>>>> 079b2cbf
 						<p>properly formatted Postmark error.</p>
 					</li>
 				</ul>
