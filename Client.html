--- conflicted
+++ resolved
@@ -59,7245 +59,7245 @@
 	<div class="col-md-8">
 	
 		<div id="main">
-    		
-
-	<h1 class="page-title">Class: Client</h1>
-<section>
-
-<header>
-    
-        <h2>
-        Client
-        </h2>
-        
-    
-</header>
-
-
-<article>
-    <div class="container-overview">
-    
-        
-<dt>
-    <h4 class="name" id="Client"><span class="type-signature"></span>new Client<span class="signature">(serverKey, <span class="optional">options</span>)</span><span class="type-signature"></span></h4>
-    
-    
-</dt>
-<dd>
-    
-    
-    <div class="description">
+    		
+
+	<h1 class="page-title">Class: Client</h1>
+<section>
+
+<header>
+    
+        <h2>
+        Client
+        </h2>
+        
+    
+</header>
+
+
+<article>
+    <div class="container-overview">
+    
+        
+<dt>
+    <h4 class="name" id="Client"><span class="type-signature"></span>new Client<span class="signature">(serverKey, <span class="optional">options</span>)</span><span class="type-signature"></span></h4>
+    
+    
+</dt>
+<dd>
+    
+    
+    <div class="description">
         <p>The constructor for the <code>Client</code> object.
 This is the main entry point to the standard Postmark API.</p>
 <pre class="prettyprint source lang-javascript"><code>var client = new Client('&lt;server key>');
 
-// You can now use any of the methods associated with the client.</code></pre>
-    </div>
-    
-
-    
-
-    
-    
-    
-    
-        <h5>Parameters:</h5>
-        
-
-<table class="params table table-striped">
-    <thead>
-	<tr>
-		
-		<th>Name</th>
-		
-
-		<th>Type</th>
-
-		
-		<th>Argument</th>
-		
-
-		
-
-		<th class="last">Description</th>
-	</tr>
-	</thead>
-
-	<tbody>
-	
-
-        <tr>
-            
-                <td class="name"><code>serverKey</code></td>
-            
-
-            <td class="type">
-            
-                
-<span class="param-type">string</span>
-
-
-            
-            </td>
-
-            
-                <td class="attributes">
-                
-
-                
-
-                
-                </td>
-            
-
-            
-
-            <td class="description last"><p>The <strong>server key</strong> is required, and specifies which Server you wish to use when making API calls from this Client.</p></td>
-        </tr>
-
-	
-
-        <tr>
-            
-                <td class="name"><code>options</code></td>
-            
-
-            <td class="type">
-            
-                
-<span class="param-type">ClientOptions</span>
-
-
-            
-            </td>
-
-            
-                <td class="attributes">
-                
-                    &lt;optional><br>
-                
-
-                
-
-                
-                </td>
-            
-
-            
-
-            <td class="description last"><p>The configuration options for this client. If not specified, the global defaults will be used.</p></td>
-        </tr>
-
-	
-	</tbody>
-</table>
-
-    
-    
-    
-<dl class="details">
-	
-
-	
-
-	
-
-	
-
-    
-
-    
-
-    
-
-    
-
-	
-
-	
-
-	
-
-	
-
-	
-
-
-
-	
-
-	
-
-	
-
-	
-</dl>
-
-    
-    
-
-    
-
-    
-
-    
-    
-    
-    
-    
-    <h5>Returns:</h5>
-    
-            
-<div class="param-desc">
-    <p>Client</p>
-</div>
-
-
-
-
-        
-    
-    
-</dd>
-
-    
-    </div>
-
-    
-
-    
-
-    
-
-    
-
-    
-
-    
-
-    
-        <h3 class="subsection-title">Methods</h3>
-
-        <dl>
-            
-<dt>
-    <h4 class="name" id="activateBounce"><span class="type-signature"></span>activateBounce<span class="signature">(id, callback)</span><span class="type-signature"></span></h4>
-    
-    
-</dt>
-<dd>
-    
-    
-    <div class="description">
-        <p>Cause an email address that was deactivated due to a Bounce to be reactivated.</p>
-    </div>
-    
-
-    
-
-    
-    
-    
-    
-        <h5>Parameters:</h5>
-        
-
-<table class="params table table-striped">
-    <thead>
-	<tr>
-		
-		<th>Name</th>
-		
-
-		<th>Type</th>
-
-		
-
-		
-
-		<th class="last">Description</th>
-	</tr>
-	</thead>
-
-	<tbody>
-	
-
-        <tr>
-            
-                <td class="name"><code>id</code></td>
-            
-
-            <td class="type">
-            
-                
-<span class="param-type">number</span>
-
-
-            
-            </td>
-
-            
-
-            
-
-            <td class="description last"><p>The ID of the Bounce for which you wish to activate the associated email.</p></td>
-        </tr>
-
-	
-
-        <tr>
-            
-                <td class="name"><code>callback</code></td>
-            
-
-            <td class="type">
-            
-                
-<span class="param-type"><a href="global.html#PostmarkCallback">PostmarkCallback</a></span>
-
-
-            
-            </td>
-
-            
-
-            
-
-            <td class="description last"><p>A standard callback that is called when the API request completes.</p></td>
-        </tr>
-
-	
-	</tbody>
-</table>
-
-    
-    
-    
-<dl class="details">
-	
-
-	
-
-	
-
-	
-
-    
-
-    
-
-    
-
-    
-
-	
-
-	
-
-	
-
-	
-
-	
-
-
-
-	
-
-	
-
-	
-
-	
-</dl>
-
-    
-    
-
-    
-
-    
-
-    
-    
-    
-    
-    
-    
-    
-</dd>
-
-        
-            
-<dt>
-    <h4 class="name" id="batch"><span class="type-signature"></span>batch<span class="signature">(messages, callback)</span><span class="type-signature"></span></h4>
-    
-    
-</dt>
-<dd>
-    
-    
-    <div class="description">
-        <p>Send a batch of email messages.</p>
-    </div>
-    
-
-    
-
-    
-    
-    
-    
-        <h5>Parameters:</h5>
-        
-
-<table class="params table table-striped">
-    <thead>
-	<tr>
-		
-		<th>Name</th>
-		
-
-		<th>Type</th>
-
-		
-
-		
-
-		<th class="last">Description</th>
-	</tr>
-	</thead>
-
-	<tbody>
-	
-
-        <tr>
-            
-                <td class="name"><code>messages</code></td>
-            
-
-            <td class="type">
-            
-                
-<span class="param-type">Array.&lt;<a href="global.html#PostmarkMessage">PostmarkMessage</a>></span>
-
-
-            
-            </td>
-
-            
-
-            
-
-            <td class="description last"><p>An array of <code>PostmarkMessage</code> you wish to send using this Client.</p></td>
-        </tr>
-
-	
-
-        <tr>
-            
-                <td class="name"><code>callback</code></td>
-            
-
-            <td class="type">
-            
-                
-<span class="param-type"><a href="global.html#PostmarkCallback">PostmarkCallback</a></span>
-
-
-            
-            </td>
-
-            
-
-            
-
-            <td class="description last"><p>A standard callback that is called when the API request completes.</p></td>
-        </tr>
-
-	
-	</tbody>
-</table>
-
-    
-    
-    
-<dl class="details">
-	
-
-	
-
-	
-
-	
-
-    
-
-    
-
-    
-
-    
-
-	
-	<dt class="important tag-deprecated">Deprecated:</dt>
-	
-	<dd>
-		<ul class="dummy">
-			<li>Consider using <a href="Client.html#sendEmailBatch"><code>Client#sendEmailBatch</code></a> instead of this method.</li>
-		</ul>
-	</dd>
-	
-	
-
-	
-
-	
-
-	
-
-	
-
-
-
-	
-
-	
-
-	
-
-	
-</dl>
-
-    
-    
-
-    
-
-    
-
-    
-    
-    
-    
-    
-    
-    
-</dd>
-
-        
-            
-<dt>
-    <h4 class="name" id="bypassBlockedInboundMessage"><span class="type-signature"></span>bypassBlockedInboundMessage<span class="signature">(id, callback)</span><span class="type-signature"></span></h4>
-    
-    
-</dt>
-<dd>
-    
-    
-    <div class="description">
-        <p>Cause an Inbound Message to bypass filtering rules defined on this Client's associated Server.</p>
-    </div>
-    
-
-    
-
-    
-    
-    
-    
-        <h5>Parameters:</h5>
-        
-
-<table class="params table table-striped">
-    <thead>
-	<tr>
-		
-		<th>Name</th>
-		
-
-		<th>Type</th>
-
-		
-
-		
-
-		<th class="last">Description</th>
-	</tr>
-	</thead>
-
-	<tbody>
-	
-
-        <tr>
-            
-                <td class="name"><code>id</code></td>
-            
-
-            <td class="type">
-            
-                
-<span class="param-type">number</span>
-
-
-            
-            </td>
-
-            
-
-            
-
-            <td class="description last"><p>The ID of the Inbound Message for which you wish to bypass the filtering rules.</p></td>
-        </tr>
-
-	
-
-        <tr>
-            
-                <td class="name"><code>callback</code></td>
-            
-
-            <td class="type">
-            
-                
-<span class="param-type"><a href="global.html#PostmarkCallback">PostmarkCallback</a></span>
-
-
-            
-            </td>
-
-            
-
-            
-
-            <td class="description last"><p>A standard callback that is called when the API request completes.</p></td>
-        </tr>
-
-	
-	</tbody>
-</table>
-
-    
-    
-    
-<dl class="details">
-	
-
-	
-
-	
-
-	
-
-    
-
-    
-
-    
-
-    
-
-	
-
-	
-
-	
-
-	
-
-	
-
-
-
-	
-
-	
-
-	
-
-	
-</dl>
-
-    
-    
-
-    
-
-    
-
-    
-    
-    
-    
-    
-    
-    
-</dd>
-
-        
-            
-<dt>
-    <h4 class="name" id="createInboundRuleTrigger"><span class="type-signature"></span>createInboundRuleTrigger<span class="signature">(options, callback)</span><span class="type-signature"></span></h4>
-    
-    
-</dt>
-<dd>
-    
-    
-    <div class="description">
-        <p>Create an Inbound Rule Trigger.</p>
-    </div>
-    
-
-    
-
-    
-    
-    
-    
-        <h5>Parameters:</h5>
-        
-
-<table class="params table table-striped">
-    <thead>
-	<tr>
-		
-		<th>Name</th>
-		
-
-		<th>Type</th>
-
-		
-
-		
-
-		<th class="last">Description</th>
-	</tr>
-	</thead>
-
-	<tbody>
-	
-
-        <tr>
-            
-                <td class="name"><code>options</code></td>
-            
-
-            <td class="type">
-            
-                
-<span class="param-type">object</span>
-
-
-            
-            </td>
-
-            
-
-            
-
-            <td class="description last"><p>The configuration options to used when creating this Trigger.</p></td>
-        </tr>
-
-	
-
-        <tr>
-            
-                <td class="name"><code>callback</code></td>
-            
-
-            <td class="type">
-            
-                
-<span class="param-type"><a href="global.html#PostmarkCallback">PostmarkCallback</a></span>
-
-
-            
-            </td>
-
-            
-
-            
-
-            <td class="description last"><p>A standard callback that is called when the API request completes.</p></td>
-        </tr>
-
-	
-	</tbody>
-</table>
-
-    
-    
-    
-<dl class="details">
-	
-
-	
-
-	
-
-	
-
-    
-
-    
-
-    
-
-    
-
-	
-
-	
-
-	
-
-	
-
-	
-
-
-
-	
-
-	
-
-	
-
-	
-</dl>
-
-    
-    
-
-    
-
-    
-
-    
-    
-    
-    
-    
-    
-    
-</dd>
-
-        
-            
-<dt>
-    <h4 class="name" id="createTagTrigger"><span class="type-signature"></span>createTagTrigger<span class="signature">(options, callback)</span><span class="type-signature"></span></h4>
-    
-    
-</dt>
-<dd>
-    
-    
-    <div class="description">
-        <p>Create a new Tag Trigger.</p>
-    </div>
-    
-
-    
-
-    
-    
-    
-    
-        <h5>Parameters:</h5>
-        
-
-<table class="params table table-striped">
-    <thead>
-	<tr>
-		
-		<th>Name</th>
-		
-
-		<th>Type</th>
-
-		
-
-		
-
-		<th class="last">Description</th>
-	</tr>
-	</thead>
-
-	<tbody>
-	
-
-        <tr>
-            
-                <td class="name"><code>options</code></td>
-            
-
-            <td class="type">
-            
-                
-<span class="param-type">object</span>
-
-
-            
-            </td>
-
-            
-
-            
-
-            <td class="description last"><p>Configuration options to be used in creating the trigger.</p></td>
-        </tr>
-
-	
-
-        <tr>
-            
-                <td class="name"><code>callback</code></td>
-            
-
-            <td class="type">
-            
-                
-<span class="param-type"><a href="global.html#PostmarkCallback">PostmarkCallback</a></span>
-
-
-            
-            </td>
-
-            
-
-            
-
-            <td class="description last"><p>A standard callback that is called when the API request completes.</p></td>
-        </tr>
-
-	
-	</tbody>
-</table>
-
-    
-    
-    
-<dl class="details">
-	
-
-	
-
-	
-
-	
-
-    
-
-    
-
-    
-
-    
-
-	
-
-	
-
-	
-
-	
-
-	
-
-
-
-	
-
-	
-
-	
-
-	
-</dl>
-
-    
-    
-
-    
-
-    
-
-    
-    
-    
-    
-    
-    
-    
-</dd>
-
-        
-            
-<dt>
-    <h4 class="name" id="createTemplate"><span class="type-signature"></span>createTemplate<span class="signature">(<span class="optional">template</span>, callback)</span><span class="type-signature"></span></h4>
-    
-    
-</dt>
-<dd>
-    
-    
-    <div class="description">
-        <p>Create a new template on the associated server.</p>
-    </div>
-    
-
-    
-
-    
-    
-    
-    
-        <h5>Parameters:</h5>
-        
-
-<table class="params table table-striped">
-    <thead>
-	<tr>
-		
-		<th>Name</th>
-		
-
-		<th>Type</th>
-
-		
-		<th>Argument</th>
-		
-
-		
-
-		<th class="last">Description</th>
-	</tr>
-	</thead>
-
-	<tbody>
-	
-
-        <tr>
-            
-                <td class="name"><code>template</code></td>
-            
-
-            <td class="type">
-            
-                
-<span class="param-type">object</span>
-
-
-            
-            </td>
-
-            
-                <td class="attributes">
-                
-                    &lt;optional><br>
-                
-
-                
-
-                
-                </td>
-            
-
-            
-
-            <td class="description last"><p>The template you wish to create.</p></td>
-        </tr>
-
-	
-
-        <tr>
-            
-                <td class="name"><code>callback</code></td>
-            
-
-            <td class="type">
-            
-                
-<span class="param-type"><a href="global.html#PostmarkCallback">PostmarkCallback</a></span>
-
-
-            
-            </td>
-
-            
-                <td class="attributes">
-                
-
-                
-
-                
-                </td>
-            
-
-            
-
-            <td class="description last"><p>A standard callback that is called when the API request completes.</p></td>
-        </tr>
-
-	
-	</tbody>
-</table>
-
-    
-    
-    
-<dl class="details">
-	
-
-	
-
-	
-
-	
-
-    
-
-    
-
-    
-
-    
-
-	
-
-	
-
-	
-
-	
-
-	
-
-
-
-	
-
-	
-
-	
-
-	
-</dl>
-
-    
-    
-
-    
-
-    
-
-    
-    
-    
-    
-    
-    
-    
-</dd>
-
-        
-            
-<dt>
-    <h4 class="name" id="deleteInboundRuleTrigger"><span class="type-signature"></span>deleteInboundRuleTrigger<span class="signature">(id, callback)</span><span class="type-signature"></span></h4>
-    
-    
-</dt>
-<dd>
-    
-    
-    <div class="description">
-        <p>Delete an Inbound Rule Trigger.</p>
-    </div>
-    
-
-    
-
-    
-    
-    
-    
-        <h5>Parameters:</h5>
-        
-
-<table class="params table table-striped">
-    <thead>
-	<tr>
-		
-		<th>Name</th>
-		
-
-		<th>Type</th>
-
-		
-
-		
-
-		<th class="last">Description</th>
-	</tr>
-	</thead>
-
-	<tbody>
-	
-
-        <tr>
-            
-                <td class="name"><code>id</code></td>
-            
-
-            <td class="type">
-            
-                
-<span class="param-type">number</span>
-
-
-            
-            </td>
-
-            
-
-            
-
-            <td class="description last"><p>The ID of the Inbound Rule Trigger you wish to delete.</p></td>
-        </tr>
-
-	
-
-        <tr>
-            
-                <td class="name"><code>callback</code></td>
-            
-
-            <td class="type">
-            
-                
-<span class="param-type"><a href="global.html#PostmarkCallback">PostmarkCallback</a></span>
-
-
-            
-            </td>
-
-            
-
-            
-
-            <td class="description last"><p>A standard callback that is called when the API request completes.</p></td>
-        </tr>
-
-	
-	</tbody>
-</table>
-
-    
-    
-    
-<dl class="details">
-	
-
-	
-
-	
-
-	
-
-    
-
-    
-
-    
-
-    
-
-	
-
-	
-
-	
-
-	
-
-	
-
-
-
-	
-
-	
-
-	
-
-	
-</dl>
-
-    
-    
-
-    
-
-    
-
-    
-    
-    
-    
-    
-    
-    
-</dd>
-
-        
-            
-<dt>
-    <h4 class="name" id="deleteTagTrigger"><span class="type-signature"></span>deleteTagTrigger<span class="signature">(id, callback)</span><span class="type-signature"></span></h4>
-    
-    
-</dt>
-<dd>
-    
-    
-    <div class="description">
-        <p>Delete an existing Tag Trigger.</p>
-    </div>
-    
-
-    
-
-    
-    
-    
-    
-        <h5>Parameters:</h5>
-        
-
-<table class="params table table-striped">
-    <thead>
-	<tr>
-		
-		<th>Name</th>
-		
-
-		<th>Type</th>
-
-		
-
-		
-
-		<th class="last">Description</th>
-	</tr>
-	</thead>
-
-	<tbody>
-	
-
-        <tr>
-            
-                <td class="name"><code>id</code></td>
-            
-
-            <td class="type">
-            
-                
-<span class="param-type">number</span>
-
-
-            
-            </td>
-
-            
-
-            
-
-            <td class="description last"><p>The ID of the Tag Trigger you wish to delete.</p></td>
-        </tr>
-
-	
-
-        <tr>
-            
-                <td class="name"><code>callback</code></td>
-            
-
-            <td class="type">
-            
-                
-<span class="param-type"><a href="global.html#PostmarkCallback">PostmarkCallback</a></span>
-
-
-            
-            </td>
-
-            
-
-            
-
-            <td class="description last"><p>A standard callback that is called when the API request completes.</p></td>
-        </tr>
-
-	
-	</tbody>
-</table>
-
-    
-    
-    
-<dl class="details">
-	
-
-	
-
-	
-
-	
-
-    
-
-    
-
-    
-
-    
-
-	
-
-	
-
-	
-
-	
-
-	
-
-
-
-	
-
-	
-
-	
-
-	
-</dl>
-
-    
-    
-
-    
-
-    
-
-    
-    
-    
-    
-    
-    
-    
-</dd>
-
-        
-            
-<dt>
-    <h4 class="name" id="deleteTemplate"><span class="type-signature"></span>deleteTemplate<span class="signature">(<span class="optional">id</span>, callback)</span><span class="type-signature"></span></h4>
-    
-    
-</dt>
-<dd>
-    
-    
-    <div class="description">
-        <p>Delete a template associated with this server.</p>
-    </div>
-    
-
-    
-
-    
-    
-    
-    
-        <h5>Parameters:</h5>
-        
-
-<table class="params table table-striped">
-    <thead>
-	<tr>
-		
-		<th>Name</th>
-		
-
-		<th>Type</th>
-
-		
-		<th>Argument</th>
-		
-
-		
-
-		<th class="last">Description</th>
-	</tr>
-	</thead>
-
-	<tbody>
-	
-
-        <tr>
-            
-                <td class="name"><code>id</code></td>
-            
-
-            <td class="type">
-            
-                
-<span class="param-type">int</span>
-
-
-            
-            </td>
-
-            
-                <td class="attributes">
-                
-                    &lt;optional><br>
-                
-
-                
-
-                
-                </td>
-            
-
-            
-
-            <td class="description last"><p>The templateid you wish to delete.</p></td>
-        </tr>
-
-	
-
-        <tr>
-            
-                <td class="name"><code>callback</code></td>
-            
-
-            <td class="type">
-            
-                
-<span class="param-type"><a href="global.html#PostmarkCallback">PostmarkCallback</a></span>
-
-
-            
-            </td>
-
-            
-                <td class="attributes">
-                
-
-                
-
-                
-                </td>
-            
-
-            
-
-            <td class="description last"><p>A standard callback that is called when the API request completes.</p></td>
-        </tr>
-
-	
-	</tbody>
-</table>
-
-    
-    
-    
-<dl class="details">
-	
-
-	
-
-	
-
-	
-
-    
-
-    
-
-    
-
-    
-
-	
-
-	
-
-	
-
-	
-
-	
-
-
-
-	
-
-	
-
-	
-
-	
-</dl>
-
-    
-    
-
-    
-
-    
-
-    
-    
-    
-    
-    
-    
-    
-</dd>
-
-        
-            
-<dt>
-    <h4 class="name" id="editServer"><span class="type-signature"></span>editServer<span class="signature">(options, callback)</span><span class="type-signature"></span></h4>
-    
-    
-</dt>
-<dd>
-    
-    
-    <div class="description">
-        <p>Modify the Server associated with this Client.</p>
-    </div>
-    
-
-    
-
-    
-    
-    
-    
-        <h5>Parameters:</h5>
-        
-
-<table class="params table table-striped">
-    <thead>
-	<tr>
-		
-		<th>Name</th>
-		
-
-		<th>Type</th>
-
-		
-
-		
-
-		<th class="last">Description</th>
-	</tr>
-	</thead>
-
-	<tbody>
-	
-
-        <tr>
-            
-                <td class="name"><code>options</code></td>
-            
-
-            <td class="type">
-            
-                
-<span class="param-type">object</span>
-
-
-            
-            </td>
-
-            
-
-            
-
-            <td class="description last"><p>The options you wish to modify for this server.</p></td>
-        </tr>
-
-	
-
-        <tr>
-            
-                <td class="name"><code>callback</code></td>
-            
-
-            <td class="type">
-            
-                
-<span class="param-type"><a href="global.html#PostmarkCallback">PostmarkCallback</a></span>
-
-
-            
-            </td>
-
-            
-
-            
-
-            <td class="description last"><p>A standard callback that is called when the API request completes.</p></td>
-        </tr>
-
-	
-	</tbody>
-</table>
-
-    
-    
-    
-<dl class="details">
-	
-
-	
-
-	
-
-	
-
-    
-
-    
-
-    
-
-    
-
-	
-
-	
-
-	
-
-	
-
-	
-
-
-
-	
-
-	
-
-	
-
-	
-</dl>
-
-    
-    
-
-    
-
-    
-
-    
-    
-    
-    
-    
-    
-    
-</dd>
-
-        
-            
-<dt>
-    <h4 class="name" id="editTagTrigger"><span class="type-signature"></span>editTagTrigger<span class="signature">(id, options, callback)</span><span class="type-signature"></span></h4>
-    
-    
-</dt>
-<dd>
-    
-    
-    <div class="description">
-        <p>Modify an existing Tag Trigger.</p>
-    </div>
-    
-
-    
-
-    
-    
-    
-    
-        <h5>Parameters:</h5>
-        
-
-<table class="params table table-striped">
-    <thead>
-	<tr>
-		
-		<th>Name</th>
-		
-
-		<th>Type</th>
-
-		
-
-		
-
-		<th class="last">Description</th>
-	</tr>
-	</thead>
-
-	<tbody>
-	
-
-        <tr>
-            
-                <td class="name"><code>id</code></td>
-            
-
-            <td class="type">
-            
-                
-<span class="param-type">number</span>
-
-
-            
-            </td>
-
-            
-
-            
-
-            <td class="description last"><p>The ID of the Tag Trigger you wish to modify.</p></td>
-        </tr>
-
-	
-
-        <tr>
-            
-                <td class="name"><code>options</code></td>
-            
-
-            <td class="type">
-            
-                
-<span class="param-type">object</span>
-
-
-            
-            </td>
-
-            
-
-            
-
-            <td class="description last"><p>The updated configuration options for this Tag Trigger.</p></td>
-        </tr>
-
-	
-
-        <tr>
-            
-                <td class="name"><code>callback</code></td>
-            
-
-            <td class="type">
-            
-                
-<span class="param-type"><a href="global.html#PostmarkCallback">PostmarkCallback</a></span>
-
-
-            
-            </td>
-
-            
-
-            
-
-            <td class="description last"><p>A standard callback that is called when the API request completes.</p></td>
-        </tr>
-
-	
-	</tbody>
-</table>
-
-    
-    
-    
-<dl class="details">
-	
-
-	
-
-	
-
-	
-
-    
-
-    
-
-    
-
-    
-
-	
-
-	
-
-	
-
-	
-
-	
-
-
-
-	
-
-	
-
-	
-
-	
-</dl>
-
-    
-    
-
-    
-
-    
-
-    
-    
-    
-    
-    
-    
-    
-</dd>
-
-        
-            
-<dt>
-    <h4 class="name" id="editTemplate"><span class="type-signature"></span>editTemplate<span class="signature">(id, template, callback)</span><span class="type-signature"></span></h4>
-    
-    
-</dt>
-<dd>
-    
-    
-    <div class="description">
-        <p>Update a template on the associated server.</p>
-    </div>
-    
-
-    
-
-    
-    
-    
-    
-        <h5>Parameters:</h5>
-        
-
-<table class="params table table-striped">
-    <thead>
-	<tr>
-		
-		<th>Name</th>
-		
-
-		<th>Type</th>
-
-		
-
-		
-
-		<th class="last">Description</th>
-	</tr>
-	</thead>
-
-	<tbody>
-	
-
-        <tr>
-            
-                <td class="name"><code>id</code></td>
-            
-
-            <td class="type">
-            
-                
-<span class="param-type">number</span>
-
-
-            
-            </td>
-
-            
-
-            
-
-            <td class="description last"><p>The id of the template you wish to update.</p></td>
-        </tr>
-
-	
-
-        <tr>
-            
-                <td class="name"><code>template</code></td>
-            
-
-            <td class="type">
-            
-                
-<span class="param-type">object</span>
-
-
-            
-            </td>
-
-            
-
-            
-
-            <td class="description last"><p>The values on the template you wish to update.</p></td>
-        </tr>
-
-	
-
-        <tr>
-            
-                <td class="name"><code>callback</code></td>
-            
-
-            <td class="type">
-            
-                
-<span class="param-type"><a href="global.html#PostmarkCallback">PostmarkCallback</a></span>
-
-
-            
-            </td>
-
-            
-
-            
-
-            <td class="description last"><p>A standard callback that is called when the API request completes.</p></td>
-        </tr>
-
-	
-	</tbody>
-</table>
-
-    
-    
-    
-<dl class="details">
-	
-
-	
-
-	
-
-	
-
-    
-
-    
-
-    
-
-    
-
-	
-
-	
-
-	
-
-	
-
-	
-
-
-
-	
-
-	
-
-	
-
-	
-</dl>
-
-    
-    
-
-    
-
-    
-
-    
-    
-    
-    
-    
-    
-    
-</dd>
-
-        
-            
-<dt>
-    <h4 class="name" id="getBounce"><span class="type-signature"></span>getBounce<span class="signature">(id, callback)</span><span class="type-signature"></span></h4>
-    
-    
-</dt>
-<dd>
-    
-    
-    <div class="description">
-        <p>Get a information for a specific Bounce.</p>
-    </div>
-    
-
-    
-
-    
-    
-    
-    
-        <h5>Parameters:</h5>
-        
-
-<table class="params table table-striped">
-    <thead>
-	<tr>
-		
-		<th>Name</th>
-		
-
-		<th>Type</th>
-
-		
-
-		
-
-		<th class="last">Description</th>
-	</tr>
-	</thead>
-
-	<tbody>
-	
-
-        <tr>
-            
-                <td class="name"><code>id</code></td>
-            
-
-            <td class="type">
-            
-                
-<span class="param-type">number</span>
-
-
-            
-            </td>
-
-            
-
-            
-
-            <td class="description last"><p>The ID of the Bounce you wish to retrieve.</p></td>
-        </tr>
-
-	
-
-        <tr>
-            
-                <td class="name"><code>callback</code></td>
-            
-
-            <td class="type">
-            
-                
-<span class="param-type"><a href="global.html#PostmarkCallback">PostmarkCallback</a></span>
-
-
-            
-            </td>
-
-            
-
-            
-
-            <td class="description last"><p>A standard callback that is called when the API request completes.</p></td>
-        </tr>
-
-	
-	</tbody>
-</table>
-
-    
-    
-    
-<dl class="details">
-	
-
-	
-
-	
-
-	
-
-    
-
-    
-
-    
-
-    
-
-	
-
-	
-
-	
-
-	
-
-	
-
-
-
-	
-
-	
-
-	
-
-	
-</dl>
-
-    
-    
-
-    
-
-    
-
-    
-    
-    
-    
-    
-    
-    
-</dd>
-
-        
-            
-<dt>
-    <h4 class="name" id="getBounceCounts"><span class="type-signature"></span>getBounceCounts<span class="signature">(<span class="optional">filter</span>, callback)</span><span class="type-signature"></span></h4>
-    
-    
-</dt>
-<dd>
-    
-    
-    <div class="description">
-        <p>Get statistiscs on emails that bounced after being sent from the Server associated with this Client.</p>
-    </div>
-    
-
-    
-
-    
-    
-    
-    
-        <h5>Parameters:</h5>
-        
-
-<table class="params table table-striped">
-    <thead>
-	<tr>
-		
-		<th>Name</th>
-		
-
-		<th>Type</th>
-
-		
-		<th>Argument</th>
-		
-
-		
-
-		<th class="last">Description</th>
-	</tr>
-	</thead>
-
-	<tbody>
-	
-
-        <tr>
-            
-                <td class="name"><code>filter</code></td>
-            
-
-            <td class="type">
-            
-                
-<span class="param-type">object</span>
-
-
-            
-            </td>
-
-            
-                <td class="attributes">
-                
-                    &lt;optional><br>
-                
-
-                
-
-                
-                </td>
-            
-
-            
-
-            <td class="description last"><p>Optional filtering parameters.</p></td>
-        </tr>
-
-	
-
-        <tr>
-            
-                <td class="name"><code>callback</code></td>
-            
-
-            <td class="type">
-            
-                
-<span class="param-type"><a href="global.html#PostmarkCallback">PostmarkCallback</a></span>
-
-
-            
-            </td>
-
-            
-                <td class="attributes">
-                
-
-                
-
-                
-                </td>
-            
-
-            
-
-            <td class="description last"><p>A standard callback that is called when the API request completes.</p></td>
-        </tr>
-
-	
-	</tbody>
-</table>
-
-    
-    
-    
-<dl class="details">
-	
-
-	
-
-	
-
-	
-
-    
-
-    
-
-    
-
-    
-
-	
-
-	
-
-	
-
-	
-
-	
-
-
-
-	
-
-	
-
-	
-
-	
-</dl>
-
-    
-    
-
-    
-
-    
-
-    
-    
-    
-    
-    
-    
-    
-</dd>
-
-        
-            
-<dt>
-    <h4 class="name" id="getBounceDump"><span class="type-signature"></span>getBounceDump<span class="signature">(id, callback)</span><span class="type-signature"></span></h4>
-    
-    
-</dt>
-<dd>
-    
-    
-    <div class="description">
-        <p>Get a Bounce Dump for a specific Bounce.</p>
-    </div>
-    
-
-    
-
-    
-    
-    
-    
-        <h5>Parameters:</h5>
-        
-
-<table class="params table table-striped">
-    <thead>
-	<tr>
-		
-		<th>Name</th>
-		
-
-		<th>Type</th>
-
-		
-
-		
-
-		<th class="last">Description</th>
-	</tr>
-	</thead>
-
-	<tbody>
-	
-
-        <tr>
-            
-                <td class="name"><code>id</code></td>
-            
-
-            <td class="type">
-            
-                
-<span class="param-type">number</span>
-
-
-            
-            </td>
-
-            
-
-            
-
-            <td class="description last"><p>The ID of the Bounce for which you wish to retrieve a dump.</p></td>
-        </tr>
-
-	
-
-        <tr>
-            
-                <td class="name"><code>callback</code></td>
-            
-
-            <td class="type">
-            
-                
-<span class="param-type"><a href="global.html#PostmarkCallback">PostmarkCallback</a></span>
-
-
-            
-            </td>
-
-            
-
-            
-
-            <td class="description last"><p>A standard callback that is called when the API request completes.</p></td>
-        </tr>
-
-	
-	</tbody>
-</table>
-
-    
-    
-    
-<dl class="details">
-	
-
-	
-
-	
-
-	
-
-    
-
-    
-
-    
-
-    
-
-	
-
-	
-
-	
-
-	
-
-	
-
-
-
-	
-
-	
-
-	
-
-	
-</dl>
-
-    
-    
-
-    
-
-    
-
-    
-    
-    
-    
-    
-    
-    
-</dd>
-
-        
-            
-<dt>
-    <h4 class="name" id="getBounces"><span class="type-signature"></span>getBounces<span class="signature">(<span class="optional">filter</span>, callback)</span><span class="type-signature"></span></h4>
-    
-    
-</dt>
-<dd>
-    
-    
-    <div class="description">
-        <p>Retrieve a batch of bounces. The default batch size is 100, and the offset is 0.</p>
-    </div>
-    
-
-    
-
-    
-    
-    
-    
-        <h5>Parameters:</h5>
-        
-
-<table class="params table table-striped">
-    <thead>
-	<tr>
-		
-		<th>Name</th>
-		
-
-		<th>Type</th>
-
-		
-		<th>Argument</th>
-		
-
-		
-
-		<th class="last">Description</th>
-	</tr>
-	</thead>
-
-	<tbody>
-	
-
-        <tr>
-            
-                <td class="name"><code>filter</code></td>
-            
-
-            <td class="type">
-            
-                
-<span class="param-type">object</span>
-
-
-            
-            </td>
-
-            
-                <td class="attributes">
-                
-                    &lt;optional><br>
-                
-
-                
-
-                
-                </td>
-            
-
-            
-
-            <td class="description last"><p>An optional filter for which bounces to retrieve.</p></td>
-        </tr>
-
-	
-
-        <tr>
-            
-                <td class="name"><code>callback</code></td>
-            
-
-            <td class="type">
-            
-                
-<span class="param-type"><a href="global.html#PostmarkCallback">PostmarkCallback</a></span>
-
-
-            
-            </td>
-
-            
-                <td class="attributes">
-                
-
-                
-
-                
-                </td>
-            
-
-            
-
-            <td class="description last"><p>A standard callback that is called when the API request completes.</p></td>
-        </tr>
-
-	
-	</tbody>
-</table>
-
-    
-    
-    
-<dl class="details">
-	
-
-	
-
-	
-
-	
-
-    
-
-    
-
-    
-
-    
-
-	
-
-	
-
-	
-
-	
-
-	
-
-
-
-	
-
-	
-
-	
-
-	
-</dl>
-
-    
-    
-
-    
-
-    
-
-    
-    
-    
-    
-    
-    
-    
-</dd>
-
-        
-            
-<dt>
-    <h4 class="name" id="getBounceTags"><span class="type-signature"></span>getBounceTags<span class="signature">(callback)</span><span class="type-signature"></span></h4>
-    
-    
-</dt>
-<dd>
-    
-    
-    <div class="description">
-        <p>Get an array of tags associated with bounces.</p>
-    </div>
-    
-
-    
-
-    
-    
-    
-    
-        <h5>Parameters:</h5>
-        
-
-<table class="params table table-striped">
-    <thead>
-	<tr>
-		
-		<th>Name</th>
-		
-
-		<th>Type</th>
-
-		
-
-		
-
-		<th class="last">Description</th>
-	</tr>
-	</thead>
-
-	<tbody>
-	
-
-        <tr>
-            
-                <td class="name"><code>callback</code></td>
-            
-
-            <td class="type">
-            
-                
-<span class="param-type"><a href="global.html#PostmarkCallback">PostmarkCallback</a></span>
-
-
-            
-            </td>
-
-            
-
-            
-
-            <td class="description last"><p>A standard callback that is called when the API request completes.</p></td>
-        </tr>
-
-	
-	</tbody>
-</table>
-
-    
-    
-    
-<dl class="details">
-	
-
-	
-
-	
-
-	
-
-    
-
-    
-
-    
-
-    
-
-	
-
-	
-
-	
-
-	
-
-	
-
-
-
-	
-
-	
-
-	
-
-	
-</dl>
-
-    
-    
-
-    
-
-    
-
-    
-    
-    
-    
-    
-    
-    
-</dd>
-
-        
-            
-<dt>
-    <h4 class="name" id="getDeliveryStatistics"><span class="type-signature"></span>getDeliveryStatistics<span class="signature">(callback)</span><span class="type-signature"></span></h4>
-    
-    
-</dt>
-<dd>
-    
-    
-    <div class="description">
-        <p>Retrieve delivery statistic information for the associated Server.</p>
-    </div>
-    
-
-    
-
-    
-    
-    
-    
-        <h5>Parameters:</h5>
-        
-
-<table class="params table table-striped">
-    <thead>
-	<tr>
-		
-		<th>Name</th>
-		
-
-		<th>Type</th>
-
-		
-
-		
-
-		<th class="last">Description</th>
-	</tr>
-	</thead>
-
-	<tbody>
-	
-
-        <tr>
-            
-                <td class="name"><code>callback</code></td>
-            
-
-            <td class="type">
-            
-                
-<span class="param-type"><a href="global.html#PostmarkCallback">PostmarkCallback</a></span>
-
-
-            
-            </td>
-
-            
-
-            
-
-            <td class="description last"><p>A standard callback that is called when the API request completes.</p></td>
-        </tr>
-
-	
-	</tbody>
-</table>
-
-    
-    
-    
-<dl class="details">
-	
-
-	
-
-	
-
-	
-
-    
-
-    
-
-    
-
-    
-
-	
-
-	
-
-	
-
-	
-
-	
-
-
-
-	
-
-	
-
-	
-
-	
-</dl>
-
-    
-    
-
-    
-
-    
-
-    
-    
-    
-    
-    
-    
-    
-</dd>
-
-        
-            
-<dt>
-    <h4 class="name" id="getEmailClientUsage"><span class="type-signature"></span>getEmailClientUsage<span class="signature">(<span class="optional">filter</span>, callback)</span><span class="type-signature"></span></h4>
-    
-    
-</dt>
-<dd>
-    
-    
-    <div class="description">
-        <p>Get statistics on which Email Clients were used to open messages sent from the Server associated with this Client.</p>
-    </div>
-    
-
-    
-
-    
-    
-    
-    
-        <h5>Parameters:</h5>
-        
-
-<table class="params table table-striped">
-    <thead>
-	<tr>
-		
-		<th>Name</th>
-		
-
-		<th>Type</th>
-
-		
-		<th>Argument</th>
-		
-
-		
-
-		<th class="last">Description</th>
-	</tr>
-	</thead>
-
-	<tbody>
-	
-
-        <tr>
-            
-                <td class="name"><code>filter</code></td>
-            
-
-            <td class="type">
-            
-                
-<span class="param-type">object</span>
-
-
-            
-            </td>
-
-            
-                <td class="attributes">
-                
-                    &lt;optional><br>
-                
-
-                
-
-                
-                </td>
-            
-
-            
-
-            <td class="description last"><p>Optional filtering parameters.</p></td>
-        </tr>
-
-	
-
-        <tr>
-            
-                <td class="name"><code>callback</code></td>
-            
-
-            <td class="type">
-            
-                
-<span class="param-type"><a href="global.html#PostmarkCallback">PostmarkCallback</a></span>
-
-
-            
-            </td>
-
-            
-                <td class="attributes">
-                
-
-                
-
-                
-                </td>
-            
-
-            
-
-            <td class="description last"><p>A standard callback that is called when the API request completes.</p></td>
-        </tr>
-
-	
-	</tbody>
-</table>
-
-    
-    
-    
-<dl class="details">
-	
-
-	
-
-	
-
-	
-
-    
-
-    
-
-    
-
-    
-
-	
-
-	
-
-	
-
-	
-
-	
-
-
-
-	
-
-	
-
-	
-
-	
-</dl>
-
-    
-    
-
-    
-
-    
-
-    
-    
-    
-    
-    
-    
-    
-</dd>
-
-        
-            
-<dt>
-    <h4 class="name" id="getEmailOpenCounts"><span class="type-signature"></span>getEmailOpenCounts<span class="signature">(<span class="optional">filter</span>, callback)</span><span class="type-signature"></span></h4>
-    
-    
-</dt>
-<dd>
-    
-    
-    <div class="description">
-        <p>Get Open statistics for messages sent from the Server associated with this Client.</p>
-    </div>
-    
-
-    
-
-    
-    
-    
-    
-        <h5>Parameters:</h5>
-        
-
-<table class="params table table-striped">
-    <thead>
-	<tr>
-		
-		<th>Name</th>
-		
-
-		<th>Type</th>
-
-		
-		<th>Argument</th>
-		
-
-		
-
-		<th class="last">Description</th>
-	</tr>
-	</thead>
-
-	<tbody>
-	
-
-        <tr>
-            
-                <td class="name"><code>filter</code></td>
-            
-
-            <td class="type">
-            
-                
-<span class="param-type">object</span>
-
-
-            
-            </td>
-
-            
-                <td class="attributes">
-                
-                    &lt;optional><br>
-                
-
-                
-
-                
-                </td>
-            
-
-            
-
-            <td class="description last"><p>Optional filtering parameters.</p></td>
-        </tr>
-
-	
-
-        <tr>
-            
-                <td class="name"><code>callback</code></td>
-            
-
-            <td class="type">
-            
-                
-<span class="param-type"><a href="global.html#PostmarkCallback">PostmarkCallback</a></span>
-
-
-            
-            </td>
-
-            
-                <td class="attributes">
-                
-
-                
-
-                
-                </td>
-            
-
-            
-
-            <td class="description last"><p>A standard callback that is called when the API request completes.</p></td>
-        </tr>
-
-	
-	</tbody>
-</table>
-
-    
-    
-    
-<dl class="details">
-	
-
-	
-
-	
-
-	
-
-    
-
-    
-
-    
-
-    
-
-	
-
-	
-
-	
-
-	
-
-	
-
-
-
-	
-
-	
-
-	
-
-	
-</dl>
-
-    
-    
-
-    
-
-    
-
-    
-    
-    
-    
-    
-    
-    
-</dd>
-
-        
-            
-<dt>
-    <h4 class="name" id="getEmailPlatformUsage"><span class="type-signature"></span>getEmailPlatformUsage<span class="signature">(<span class="optional">filter</span>, callback)</span><span class="type-signature"></span></h4>
-    
-    
-</dt>
-<dd>
-    
-    
-    <div class="description">
-        <p>Get Email Client Platform statistics  for messages sent from the Server associated with this Client.</p>
-    </div>
-    
-
-    
-
-    
-    
-    
-    
-        <h5>Parameters:</h5>
-        
-
-<table class="params table table-striped">
-    <thead>
-	<tr>
-		
-		<th>Name</th>
-		
-
-		<th>Type</th>
-
-		
-		<th>Argument</th>
-		
-
-		
-
-		<th class="last">Description</th>
-	</tr>
-	</thead>
-
-	<tbody>
-	
-
-        <tr>
-            
-                <td class="name"><code>filter</code></td>
-            
-
-            <td class="type">
-            
-                
-<span class="param-type">object</span>
-
-
-            
-            </td>
-
-            
-                <td class="attributes">
-                
-                    &lt;optional><br>
-                
-
-                
-
-                
-                </td>
-            
-
-            
-
-            <td class="description last"><p>Optional filtering parameters.</p></td>
-        </tr>
-
-	
-
-        <tr>
-            
-                <td class="name"><code>callback</code></td>
-            
-
-            <td class="type">
-            
-                
-<span class="param-type"><a href="global.html#PostmarkCallback">PostmarkCallback</a></span>
-
-
-            
-            </td>
-
-            
-                <td class="attributes">
-                
-
-                
-
-                
-                </td>
-            
-
-            
-
-            <td class="description last"><p>A standard callback that is called when the API request completes.</p></td>
-        </tr>
-
-	
-	</tbody>
-</table>
-
-    
-    
-    
-<dl class="details">
-	
-
-	
-
-	
-
-	
-
-    
-
-    
-
-    
-
-    
-
-	
-
-	
-
-	
-
-	
-
-	
-
-
-
-	
-
-	
-
-	
-
-	
-</dl>
-
-    
-    
-
-    
-
-    
-
-    
-    
-    
-    
-    
-    
-    
-</dd>
-
-        
-            
-<dt>
-    <h4 class="name" id="getEmailReadTimes"><span class="type-signature"></span>getEmailReadTimes<span class="signature">(<span class="optional">filter</span>, callback)</span><span class="type-signature"></span></h4>
-    
-    
-</dt>
-<dd>
-    
-    
-    <div class="description">
-        <p>Get Read Time statistics for messages sent from the Server associated with this Client.</p>
-    </div>
-    
-
-    
-
-    
-    
-    
-    
-        <h5>Parameters:</h5>
-        
-
-<table class="params table table-striped">
-    <thead>
-	<tr>
-		
-		<th>Name</th>
-		
-
-		<th>Type</th>
-
-		
-		<th>Argument</th>
-		
-
-		
-
-		<th class="last">Description</th>
-	</tr>
-	</thead>
-
-	<tbody>
-	
-
-        <tr>
-            
-                <td class="name"><code>filter</code></td>
-            
-
-            <td class="type">
-            
-                
-<span class="param-type">object</span>
-
-
-            
-            </td>
-
-            
-                <td class="attributes">
-                
-                    &lt;optional><br>
-                
-
-                
-
-                
-                </td>
-            
-
-            
-
-            <td class="description last"><p>Optional filtering parameters.</p></td>
-        </tr>
-
-	
-
-        <tr>
-            
-                <td class="name"><code>callback</code></td>
-            
-
-            <td class="type">
-            
-                
-<span class="param-type"><a href="global.html#PostmarkCallback">PostmarkCallback</a></span>
-
-
-            
-            </td>
-
-            
-                <td class="attributes">
-                
-
-                
-
-                
-                </td>
-            
-
-            
-
-            <td class="description last"><p>A standard callback that is called when the API request completes.</p></td>
-        </tr>
-
-	
-	</tbody>
-</table>
-
-    
-    
-    
-<dl class="details">
-	
-
-	
-
-	
-
-	
-
-    
-
-    
-
-    
-
-    
-
-	
-
-	
-
-	
-
-	
-
-	
-
-
-
-	
-
-	
-
-	
-
-	
-</dl>
-
-    
-    
-
-    
-
-    
-
-    
-    
-    
-    
-    
-    
-    
-</dd>
-
-        
-            
-<dt>
-    <h4 class="name" id="getInboundMessageDetails"><span class="type-signature"></span>getInboundMessageDetails<span class="signature">(id, callback)</span><span class="type-signature"></span></h4>
-    
-    
-</dt>
-<dd>
-    
-    
-    <div class="description">
-        <p>Get details for a specific Inbound Message.</p>
-    </div>
-    
-
-    
-
-    
-    
-    
-    
-        <h5>Parameters:</h5>
-        
-
-<table class="params table table-striped">
-    <thead>
-	<tr>
-		
-		<th>Name</th>
-		
-
-		<th>Type</th>
-
-		
-
-		
-
-		<th class="last">Description</th>
-	</tr>
-	</thead>
-
-	<tbody>
-	
-
-        <tr>
-            
-                <td class="name"><code>id</code></td>
-            
-
-            <td class="type">
-            
-                
-<span class="param-type">number</span>
-
-
-            
-            </td>
-
-            
-
-            
-
-            <td class="description last"><p>The ID of the Inbound Message for which you wish to retrieve details.</p></td>
-        </tr>
-
-	
-
-        <tr>
-            
-                <td class="name"><code>callback</code></td>
-            
-
-            <td class="type">
-            
-                
-<span class="param-type"><a href="global.html#PostmarkCallback">PostmarkCallback</a></span>
-
-
-            
-            </td>
-
-            
-
-            
-
-            <td class="description last"><p>A standard callback that is called when the API request completes.</p></td>
-        </tr>
-
-	
-	</tbody>
-</table>
-
-    
-    
-    
-<dl class="details">
-	
-
-	
-
-	
-
-	
-
-    
-
-    
-
-    
-
-    
-
-	
-
-	
-
-	
-
-	
-
-	
-
-
-
-	
-
-	
-
-	
-
-	
-</dl>
-
-    
-    
-
-    
-
-    
-
-    
-    
-    
-    
-    
-    
-    
-</dd>
-
-        
-            
-<dt>
-    <h4 class="name" id="getInboundMessages"><span class="type-signature"></span>getInboundMessages<span class="signature">(<span class="optional">filter</span>, callback)</span><span class="type-signature"></span></h4>
-    
-    
-</dt>
-<dd>
-    
-    
-    <div class="description">
+// You can now use any of the methods associated with the client.</code></pre>
+    </div>
+    
+
+    
+
+    
+    
+    
+    
+        <h5>Parameters:</h5>
+        
+
+<table class="params table table-striped">
+    <thead>
+	<tr>
+		
+		<th>Name</th>
+		
+
+		<th>Type</th>
+
+		
+		<th>Argument</th>
+		
+
+		
+
+		<th class="last">Description</th>
+	</tr>
+	</thead>
+
+	<tbody>
+	
+
+        <tr>
+            
+                <td class="name"><code>serverKey</code></td>
+            
+
+            <td class="type">
+            
+                
+<span class="param-type">string</span>
+
+
+            
+            </td>
+
+            
+                <td class="attributes">
+                
+
+                
+
+                
+                </td>
+            
+
+            
+
+            <td class="description last"><p>The <strong>server key</strong> is required, and specifies which Server you wish to use when making API calls from this Client.</p></td>
+        </tr>
+
+	
+
+        <tr>
+            
+                <td class="name"><code>options</code></td>
+            
+
+            <td class="type">
+            
+                
+<span class="param-type">ClientOptions</span>
+
+
+            
+            </td>
+
+            
+                <td class="attributes">
+                
+                    &lt;optional><br>
+                
+
+                
+
+                
+                </td>
+            
+
+            
+
+            <td class="description last"><p>The configuration options for this client. If not specified, the global defaults will be used.</p></td>
+        </tr>
+
+	
+	</tbody>
+</table>
+
+    
+    
+    
+<dl class="details">
+	
+
+	
+
+	
+
+	
+
+    
+
+    
+
+    
+
+    
+
+	
+
+	
+
+	
+
+	
+
+	
+
+
+
+	
+
+	
+
+	
+
+	
+</dl>
+
+    
+    
+
+    
+
+    
+
+    
+    
+    
+    
+    
+    <h5>Returns:</h5>
+    
+            
+<div class="param-desc">
+    <p>Client</p>
+</div>
+
+
+
+
+        
+    
+    
+</dd>
+
+    
+    </div>
+
+    
+
+    
+
+    
+
+    
+
+    
+
+    
+
+    
+        <h3 class="subsection-title">Methods</h3>
+
+        <dl>
+            
+<dt>
+    <h4 class="name" id="activateBounce"><span class="type-signature"></span>activateBounce<span class="signature">(id, callback)</span><span class="type-signature"></span></h4>
+    
+    
+</dt>
+<dd>
+    
+    
+    <div class="description">
+        <p>Cause an email address that was deactivated due to a Bounce to be reactivated.</p>
+    </div>
+    
+
+    
+
+    
+    
+    
+    
+        <h5>Parameters:</h5>
+        
+
+<table class="params table table-striped">
+    <thead>
+	<tr>
+		
+		<th>Name</th>
+		
+
+		<th>Type</th>
+
+		
+
+		
+
+		<th class="last">Description</th>
+	</tr>
+	</thead>
+
+	<tbody>
+	
+
+        <tr>
+            
+                <td class="name"><code>id</code></td>
+            
+
+            <td class="type">
+            
+                
+<span class="param-type">number</span>
+
+
+            
+            </td>
+
+            
+
+            
+
+            <td class="description last"><p>The ID of the Bounce for which you wish to activate the associated email.</p></td>
+        </tr>
+
+	
+
+        <tr>
+            
+                <td class="name"><code>callback</code></td>
+            
+
+            <td class="type">
+            
+                
+<span class="param-type"><a href="global.html#PostmarkCallback">PostmarkCallback</a></span>
+
+
+            
+            </td>
+
+            
+
+            
+
+            <td class="description last"><p>A standard callback that is called when the API request completes.</p></td>
+        </tr>
+
+	
+	</tbody>
+</table>
+
+    
+    
+    
+<dl class="details">
+	
+
+	
+
+	
+
+	
+
+    
+
+    
+
+    
+
+    
+
+	
+
+	
+
+	
+
+	
+
+	
+
+
+
+	
+
+	
+
+	
+
+	
+</dl>
+
+    
+    
+
+    
+
+    
+
+    
+    
+    
+    
+    
+    
+    
+</dd>
+
+        
+            
+<dt>
+    <h4 class="name" id="batch"><span class="type-signature"></span>batch<span class="signature">(messages, callback)</span><span class="type-signature"></span></h4>
+    
+    
+</dt>
+<dd>
+    
+    
+    <div class="description">
+        <p>Send a batch of email messages.</p>
+    </div>
+    
+
+    
+
+    
+    
+    
+    
+        <h5>Parameters:</h5>
+        
+
+<table class="params table table-striped">
+    <thead>
+	<tr>
+		
+		<th>Name</th>
+		
+
+		<th>Type</th>
+
+		
+
+		
+
+		<th class="last">Description</th>
+	</tr>
+	</thead>
+
+	<tbody>
+	
+
+        <tr>
+            
+                <td class="name"><code>messages</code></td>
+            
+
+            <td class="type">
+            
+                
+<span class="param-type">Array.&lt;<a href="global.html#PostmarkMessage">PostmarkMessage</a>></span>
+
+
+            
+            </td>
+
+            
+
+            
+
+            <td class="description last"><p>An array of <code>PostmarkMessage</code> you wish to send using this Client.</p></td>
+        </tr>
+
+	
+
+        <tr>
+            
+                <td class="name"><code>callback</code></td>
+            
+
+            <td class="type">
+            
+                
+<span class="param-type"><a href="global.html#PostmarkCallback">PostmarkCallback</a></span>
+
+
+            
+            </td>
+
+            
+
+            
+
+            <td class="description last"><p>A standard callback that is called when the API request completes.</p></td>
+        </tr>
+
+	
+	</tbody>
+</table>
+
+    
+    
+    
+<dl class="details">
+	
+
+	
+
+	
+
+	
+
+    
+
+    
+
+    
+
+    
+
+	
+	<dt class="important tag-deprecated">Deprecated:</dt>
+	
+	<dd>
+		<ul class="dummy">
+			<li>Consider using <a href="Client.html#sendEmailBatch"><code>Client#sendEmailBatch</code></a> instead of this method.</li>
+		</ul>
+	</dd>
+	
+	
+
+	
+
+	
+
+	
+
+	
+
+
+
+	
+
+	
+
+	
+
+	
+</dl>
+
+    
+    
+
+    
+
+    
+
+    
+    
+    
+    
+    
+    
+    
+</dd>
+
+        
+            
+<dt>
+    <h4 class="name" id="bypassBlockedInboundMessage"><span class="type-signature"></span>bypassBlockedInboundMessage<span class="signature">(id, callback)</span><span class="type-signature"></span></h4>
+    
+    
+</dt>
+<dd>
+    
+    
+    <div class="description">
+        <p>Cause an Inbound Message to bypass filtering rules defined on this Client's associated Server.</p>
+    </div>
+    
+
+    
+
+    
+    
+    
+    
+        <h5>Parameters:</h5>
+        
+
+<table class="params table table-striped">
+    <thead>
+	<tr>
+		
+		<th>Name</th>
+		
+
+		<th>Type</th>
+
+		
+
+		
+
+		<th class="last">Description</th>
+	</tr>
+	</thead>
+
+	<tbody>
+	
+
+        <tr>
+            
+                <td class="name"><code>id</code></td>
+            
+
+            <td class="type">
+            
+                
+<span class="param-type">number</span>
+
+
+            
+            </td>
+
+            
+
+            
+
+            <td class="description last"><p>The ID of the Inbound Message for which you wish to bypass the filtering rules.</p></td>
+        </tr>
+
+	
+
+        <tr>
+            
+                <td class="name"><code>callback</code></td>
+            
+
+            <td class="type">
+            
+                
+<span class="param-type"><a href="global.html#PostmarkCallback">PostmarkCallback</a></span>
+
+
+            
+            </td>
+
+            
+
+            
+
+            <td class="description last"><p>A standard callback that is called when the API request completes.</p></td>
+        </tr>
+
+	
+	</tbody>
+</table>
+
+    
+    
+    
+<dl class="details">
+	
+
+	
+
+	
+
+	
+
+    
+
+    
+
+    
+
+    
+
+	
+
+	
+
+	
+
+	
+
+	
+
+
+
+	
+
+	
+
+	
+
+	
+</dl>
+
+    
+    
+
+    
+
+    
+
+    
+    
+    
+    
+    
+    
+    
+</dd>
+
+        
+            
+<dt>
+    <h4 class="name" id="createInboundRuleTrigger"><span class="type-signature"></span>createInboundRuleTrigger<span class="signature">(options, callback)</span><span class="type-signature"></span></h4>
+    
+    
+</dt>
+<dd>
+    
+    
+    <div class="description">
+        <p>Create an Inbound Rule Trigger.</p>
+    </div>
+    
+
+    
+
+    
+    
+    
+    
+        <h5>Parameters:</h5>
+        
+
+<table class="params table table-striped">
+    <thead>
+	<tr>
+		
+		<th>Name</th>
+		
+
+		<th>Type</th>
+
+		
+
+		
+
+		<th class="last">Description</th>
+	</tr>
+	</thead>
+
+	<tbody>
+	
+
+        <tr>
+            
+                <td class="name"><code>options</code></td>
+            
+
+            <td class="type">
+            
+                
+<span class="param-type">object</span>
+
+
+            
+            </td>
+
+            
+
+            
+
+            <td class="description last"><p>The configuration options to used when creating this Trigger.</p></td>
+        </tr>
+
+	
+
+        <tr>
+            
+                <td class="name"><code>callback</code></td>
+            
+
+            <td class="type">
+            
+                
+<span class="param-type"><a href="global.html#PostmarkCallback">PostmarkCallback</a></span>
+
+
+            
+            </td>
+
+            
+
+            
+
+            <td class="description last"><p>A standard callback that is called when the API request completes.</p></td>
+        </tr>
+
+	
+	</tbody>
+</table>
+
+    
+    
+    
+<dl class="details">
+	
+
+	
+
+	
+
+	
+
+    
+
+    
+
+    
+
+    
+
+	
+
+	
+
+	
+
+	
+
+	
+
+
+
+	
+
+	
+
+	
+
+	
+</dl>
+
+    
+    
+
+    
+
+    
+
+    
+    
+    
+    
+    
+    
+    
+</dd>
+
+        
+            
+<dt>
+    <h4 class="name" id="createTagTrigger"><span class="type-signature"></span>createTagTrigger<span class="signature">(options, callback)</span><span class="type-signature"></span></h4>
+    
+    
+</dt>
+<dd>
+    
+    
+    <div class="description">
+        <p>Create a new Tag Trigger.</p>
+    </div>
+    
+
+    
+
+    
+    
+    
+    
+        <h5>Parameters:</h5>
+        
+
+<table class="params table table-striped">
+    <thead>
+	<tr>
+		
+		<th>Name</th>
+		
+
+		<th>Type</th>
+
+		
+
+		
+
+		<th class="last">Description</th>
+	</tr>
+	</thead>
+
+	<tbody>
+	
+
+        <tr>
+            
+                <td class="name"><code>options</code></td>
+            
+
+            <td class="type">
+            
+                
+<span class="param-type">object</span>
+
+
+            
+            </td>
+
+            
+
+            
+
+            <td class="description last"><p>Configuration options to be used in creating the trigger.</p></td>
+        </tr>
+
+	
+
+        <tr>
+            
+                <td class="name"><code>callback</code></td>
+            
+
+            <td class="type">
+            
+                
+<span class="param-type"><a href="global.html#PostmarkCallback">PostmarkCallback</a></span>
+
+
+            
+            </td>
+
+            
+
+            
+
+            <td class="description last"><p>A standard callback that is called when the API request completes.</p></td>
+        </tr>
+
+	
+	</tbody>
+</table>
+
+    
+    
+    
+<dl class="details">
+	
+
+	
+
+	
+
+	
+
+    
+
+    
+
+    
+
+    
+
+	
+
+	
+
+	
+
+	
+
+	
+
+
+
+	
+
+	
+
+	
+
+	
+</dl>
+
+    
+    
+
+    
+
+    
+
+    
+    
+    
+    
+    
+    
+    
+</dd>
+
+        
+            
+<dt>
+    <h4 class="name" id="createTemplate"><span class="type-signature"></span>createTemplate<span class="signature">(<span class="optional">template</span>, callback)</span><span class="type-signature"></span></h4>
+    
+    
+</dt>
+<dd>
+    
+    
+    <div class="description">
+        <p>Create a new template on the associated server.</p>
+    </div>
+    
+
+    
+
+    
+    
+    
+    
+        <h5>Parameters:</h5>
+        
+
+<table class="params table table-striped">
+    <thead>
+	<tr>
+		
+		<th>Name</th>
+		
+
+		<th>Type</th>
+
+		
+		<th>Argument</th>
+		
+
+		
+
+		<th class="last">Description</th>
+	</tr>
+	</thead>
+
+	<tbody>
+	
+
+        <tr>
+            
+                <td class="name"><code>template</code></td>
+            
+
+            <td class="type">
+            
+                
+<span class="param-type">object</span>
+
+
+            
+            </td>
+
+            
+                <td class="attributes">
+                
+                    &lt;optional><br>
+                
+
+                
+
+                
+                </td>
+            
+
+            
+
+            <td class="description last"><p>The template you wish to create.</p></td>
+        </tr>
+
+	
+
+        <tr>
+            
+                <td class="name"><code>callback</code></td>
+            
+
+            <td class="type">
+            
+                
+<span class="param-type"><a href="global.html#PostmarkCallback">PostmarkCallback</a></span>
+
+
+            
+            </td>
+
+            
+                <td class="attributes">
+                
+
+                
+
+                
+                </td>
+            
+
+            
+
+            <td class="description last"><p>A standard callback that is called when the API request completes.</p></td>
+        </tr>
+
+	
+	</tbody>
+</table>
+
+    
+    
+    
+<dl class="details">
+	
+
+	
+
+	
+
+	
+
+    
+
+    
+
+    
+
+    
+
+	
+
+	
+
+	
+
+	
+
+	
+
+
+
+	
+
+	
+
+	
+
+	
+</dl>
+
+    
+    
+
+    
+
+    
+
+    
+    
+    
+    
+    
+    
+    
+</dd>
+
+        
+            
+<dt>
+    <h4 class="name" id="deleteInboundRuleTrigger"><span class="type-signature"></span>deleteInboundRuleTrigger<span class="signature">(id, callback)</span><span class="type-signature"></span></h4>
+    
+    
+</dt>
+<dd>
+    
+    
+    <div class="description">
+        <p>Delete an Inbound Rule Trigger.</p>
+    </div>
+    
+
+    
+
+    
+    
+    
+    
+        <h5>Parameters:</h5>
+        
+
+<table class="params table table-striped">
+    <thead>
+	<tr>
+		
+		<th>Name</th>
+		
+
+		<th>Type</th>
+
+		
+
+		
+
+		<th class="last">Description</th>
+	</tr>
+	</thead>
+
+	<tbody>
+	
+
+        <tr>
+            
+                <td class="name"><code>id</code></td>
+            
+
+            <td class="type">
+            
+                
+<span class="param-type">number</span>
+
+
+            
+            </td>
+
+            
+
+            
+
+            <td class="description last"><p>The ID of the Inbound Rule Trigger you wish to delete.</p></td>
+        </tr>
+
+	
+
+        <tr>
+            
+                <td class="name"><code>callback</code></td>
+            
+
+            <td class="type">
+            
+                
+<span class="param-type"><a href="global.html#PostmarkCallback">PostmarkCallback</a></span>
+
+
+            
+            </td>
+
+            
+
+            
+
+            <td class="description last"><p>A standard callback that is called when the API request completes.</p></td>
+        </tr>
+
+	
+	</tbody>
+</table>
+
+    
+    
+    
+<dl class="details">
+	
+
+	
+
+	
+
+	
+
+    
+
+    
+
+    
+
+    
+
+	
+
+	
+
+	
+
+	
+
+	
+
+
+
+	
+
+	
+
+	
+
+	
+</dl>
+
+    
+    
+
+    
+
+    
+
+    
+    
+    
+    
+    
+    
+    
+</dd>
+
+        
+            
+<dt>
+    <h4 class="name" id="deleteTagTrigger"><span class="type-signature"></span>deleteTagTrigger<span class="signature">(id, callback)</span><span class="type-signature"></span></h4>
+    
+    
+</dt>
+<dd>
+    
+    
+    <div class="description">
+        <p>Delete an existing Tag Trigger.</p>
+    </div>
+    
+
+    
+
+    
+    
+    
+    
+        <h5>Parameters:</h5>
+        
+
+<table class="params table table-striped">
+    <thead>
+	<tr>
+		
+		<th>Name</th>
+		
+
+		<th>Type</th>
+
+		
+
+		
+
+		<th class="last">Description</th>
+	</tr>
+	</thead>
+
+	<tbody>
+	
+
+        <tr>
+            
+                <td class="name"><code>id</code></td>
+            
+
+            <td class="type">
+            
+                
+<span class="param-type">number</span>
+
+
+            
+            </td>
+
+            
+
+            
+
+            <td class="description last"><p>The ID of the Tag Trigger you wish to delete.</p></td>
+        </tr>
+
+	
+
+        <tr>
+            
+                <td class="name"><code>callback</code></td>
+            
+
+            <td class="type">
+            
+                
+<span class="param-type"><a href="global.html#PostmarkCallback">PostmarkCallback</a></span>
+
+
+            
+            </td>
+
+            
+
+            
+
+            <td class="description last"><p>A standard callback that is called when the API request completes.</p></td>
+        </tr>
+
+	
+	</tbody>
+</table>
+
+    
+    
+    
+<dl class="details">
+	
+
+	
+
+	
+
+	
+
+    
+
+    
+
+    
+
+    
+
+	
+
+	
+
+	
+
+	
+
+	
+
+
+
+	
+
+	
+
+	
+
+	
+</dl>
+
+    
+    
+
+    
+
+    
+
+    
+    
+    
+    
+    
+    
+    
+</dd>
+
+        
+            
+<dt>
+    <h4 class="name" id="deleteTemplate"><span class="type-signature"></span>deleteTemplate<span class="signature">(<span class="optional">id</span>, callback)</span><span class="type-signature"></span></h4>
+    
+    
+</dt>
+<dd>
+    
+    
+    <div class="description">
+        <p>Delete a template associated with this server.</p>
+    </div>
+    
+
+    
+
+    
+    
+    
+    
+        <h5>Parameters:</h5>
+        
+
+<table class="params table table-striped">
+    <thead>
+	<tr>
+		
+		<th>Name</th>
+		
+
+		<th>Type</th>
+
+		
+		<th>Argument</th>
+		
+
+		
+
+		<th class="last">Description</th>
+	</tr>
+	</thead>
+
+	<tbody>
+	
+
+        <tr>
+            
+                <td class="name"><code>id</code></td>
+            
+
+            <td class="type">
+            
+                
+<span class="param-type">int</span>
+
+
+            
+            </td>
+
+            
+                <td class="attributes">
+                
+                    &lt;optional><br>
+                
+
+                
+
+                
+                </td>
+            
+
+            
+
+            <td class="description last"><p>The templateid you wish to delete.</p></td>
+        </tr>
+
+	
+
+        <tr>
+            
+                <td class="name"><code>callback</code></td>
+            
+
+            <td class="type">
+            
+                
+<span class="param-type"><a href="global.html#PostmarkCallback">PostmarkCallback</a></span>
+
+
+            
+            </td>
+
+            
+                <td class="attributes">
+                
+
+                
+
+                
+                </td>
+            
+
+            
+
+            <td class="description last"><p>A standard callback that is called when the API request completes.</p></td>
+        </tr>
+
+	
+	</tbody>
+</table>
+
+    
+    
+    
+<dl class="details">
+	
+
+	
+
+	
+
+	
+
+    
+
+    
+
+    
+
+    
+
+	
+
+	
+
+	
+
+	
+
+	
+
+
+
+	
+
+	
+
+	
+
+	
+</dl>
+
+    
+    
+
+    
+
+    
+
+    
+    
+    
+    
+    
+    
+    
+</dd>
+
+        
+            
+<dt>
+    <h4 class="name" id="editServer"><span class="type-signature"></span>editServer<span class="signature">(options, callback)</span><span class="type-signature"></span></h4>
+    
+    
+</dt>
+<dd>
+    
+    
+    <div class="description">
+        <p>Modify the Server associated with this Client.</p>
+    </div>
+    
+
+    
+
+    
+    
+    
+    
+        <h5>Parameters:</h5>
+        
+
+<table class="params table table-striped">
+    <thead>
+	<tr>
+		
+		<th>Name</th>
+		
+
+		<th>Type</th>
+
+		
+
+		
+
+		<th class="last">Description</th>
+	</tr>
+	</thead>
+
+	<tbody>
+	
+
+        <tr>
+            
+                <td class="name"><code>options</code></td>
+            
+
+            <td class="type">
+            
+                
+<span class="param-type">object</span>
+
+
+            
+            </td>
+
+            
+
+            
+
+            <td class="description last"><p>The options you wish to modify for this server.</p></td>
+        </tr>
+
+	
+
+        <tr>
+            
+                <td class="name"><code>callback</code></td>
+            
+
+            <td class="type">
+            
+                
+<span class="param-type"><a href="global.html#PostmarkCallback">PostmarkCallback</a></span>
+
+
+            
+            </td>
+
+            
+
+            
+
+            <td class="description last"><p>A standard callback that is called when the API request completes.</p></td>
+        </tr>
+
+	
+	</tbody>
+</table>
+
+    
+    
+    
+<dl class="details">
+	
+
+	
+
+	
+
+	
+
+    
+
+    
+
+    
+
+    
+
+	
+
+	
+
+	
+
+	
+
+	
+
+
+
+	
+
+	
+
+	
+
+	
+</dl>
+
+    
+    
+
+    
+
+    
+
+    
+    
+    
+    
+    
+    
+    
+</dd>
+
+        
+            
+<dt>
+    <h4 class="name" id="editTagTrigger"><span class="type-signature"></span>editTagTrigger<span class="signature">(id, options, callback)</span><span class="type-signature"></span></h4>
+    
+    
+</dt>
+<dd>
+    
+    
+    <div class="description">
+        <p>Modify an existing Tag Trigger.</p>
+    </div>
+    
+
+    
+
+    
+    
+    
+    
+        <h5>Parameters:</h5>
+        
+
+<table class="params table table-striped">
+    <thead>
+	<tr>
+		
+		<th>Name</th>
+		
+
+		<th>Type</th>
+
+		
+
+		
+
+		<th class="last">Description</th>
+	</tr>
+	</thead>
+
+	<tbody>
+	
+
+        <tr>
+            
+                <td class="name"><code>id</code></td>
+            
+
+            <td class="type">
+            
+                
+<span class="param-type">number</span>
+
+
+            
+            </td>
+
+            
+
+            
+
+            <td class="description last"><p>The ID of the Tag Trigger you wish to modify.</p></td>
+        </tr>
+
+	
+
+        <tr>
+            
+                <td class="name"><code>options</code></td>
+            
+
+            <td class="type">
+            
+                
+<span class="param-type">object</span>
+
+
+            
+            </td>
+
+            
+
+            
+
+            <td class="description last"><p>The updated configuration options for this Tag Trigger.</p></td>
+        </tr>
+
+	
+
+        <tr>
+            
+                <td class="name"><code>callback</code></td>
+            
+
+            <td class="type">
+            
+                
+<span class="param-type"><a href="global.html#PostmarkCallback">PostmarkCallback</a></span>
+
+
+            
+            </td>
+
+            
+
+            
+
+            <td class="description last"><p>A standard callback that is called when the API request completes.</p></td>
+        </tr>
+
+	
+	</tbody>
+</table>
+
+    
+    
+    
+<dl class="details">
+	
+
+	
+
+	
+
+	
+
+    
+
+    
+
+    
+
+    
+
+	
+
+	
+
+	
+
+	
+
+	
+
+
+
+	
+
+	
+
+	
+
+	
+</dl>
+
+    
+    
+
+    
+
+    
+
+    
+    
+    
+    
+    
+    
+    
+</dd>
+
+        
+            
+<dt>
+    <h4 class="name" id="editTemplate"><span class="type-signature"></span>editTemplate<span class="signature">(id, template, callback)</span><span class="type-signature"></span></h4>
+    
+    
+</dt>
+<dd>
+    
+    
+    <div class="description">
+        <p>Update a template on the associated server.</p>
+    </div>
+    
+
+    
+
+    
+    
+    
+    
+        <h5>Parameters:</h5>
+        
+
+<table class="params table table-striped">
+    <thead>
+	<tr>
+		
+		<th>Name</th>
+		
+
+		<th>Type</th>
+
+		
+
+		
+
+		<th class="last">Description</th>
+	</tr>
+	</thead>
+
+	<tbody>
+	
+
+        <tr>
+            
+                <td class="name"><code>id</code></td>
+            
+
+            <td class="type">
+            
+                
+<span class="param-type">number</span>
+
+
+            
+            </td>
+
+            
+
+            
+
+            <td class="description last"><p>The id of the template you wish to update.</p></td>
+        </tr>
+
+	
+
+        <tr>
+            
+                <td class="name"><code>template</code></td>
+            
+
+            <td class="type">
+            
+                
+<span class="param-type">object</span>
+
+
+            
+            </td>
+
+            
+
+            
+
+            <td class="description last"><p>The values on the template you wish to update.</p></td>
+        </tr>
+
+	
+
+        <tr>
+            
+                <td class="name"><code>callback</code></td>
+            
+
+            <td class="type">
+            
+                
+<span class="param-type"><a href="global.html#PostmarkCallback">PostmarkCallback</a></span>
+
+
+            
+            </td>
+
+            
+
+            
+
+            <td class="description last"><p>A standard callback that is called when the API request completes.</p></td>
+        </tr>
+
+	
+	</tbody>
+</table>
+
+    
+    
+    
+<dl class="details">
+	
+
+	
+
+	
+
+	
+
+    
+
+    
+
+    
+
+    
+
+	
+
+	
+
+	
+
+	
+
+	
+
+
+
+	
+
+	
+
+	
+
+	
+</dl>
+
+    
+    
+
+    
+
+    
+
+    
+    
+    
+    
+    
+    
+    
+</dd>
+
+        
+            
+<dt>
+    <h4 class="name" id="getBounce"><span class="type-signature"></span>getBounce<span class="signature">(id, callback)</span><span class="type-signature"></span></h4>
+    
+    
+</dt>
+<dd>
+    
+    
+    <div class="description">
+        <p>Get a information for a specific Bounce.</p>
+    </div>
+    
+
+    
+
+    
+    
+    
+    
+        <h5>Parameters:</h5>
+        
+
+<table class="params table table-striped">
+    <thead>
+	<tr>
+		
+		<th>Name</th>
+		
+
+		<th>Type</th>
+
+		
+
+		
+
+		<th class="last">Description</th>
+	</tr>
+	</thead>
+
+	<tbody>
+	
+
+        <tr>
+            
+                <td class="name"><code>id</code></td>
+            
+
+            <td class="type">
+            
+                
+<span class="param-type">number</span>
+
+
+            
+            </td>
+
+            
+
+            
+
+            <td class="description last"><p>The ID of the Bounce you wish to retrieve.</p></td>
+        </tr>
+
+	
+
+        <tr>
+            
+                <td class="name"><code>callback</code></td>
+            
+
+            <td class="type">
+            
+                
+<span class="param-type"><a href="global.html#PostmarkCallback">PostmarkCallback</a></span>
+
+
+            
+            </td>
+
+            
+
+            
+
+            <td class="description last"><p>A standard callback that is called when the API request completes.</p></td>
+        </tr>
+
+	
+	</tbody>
+</table>
+
+    
+    
+    
+<dl class="details">
+	
+
+	
+
+	
+
+	
+
+    
+
+    
+
+    
+
+    
+
+	
+
+	
+
+	
+
+	
+
+	
+
+
+
+	
+
+	
+
+	
+
+	
+</dl>
+
+    
+    
+
+    
+
+    
+
+    
+    
+    
+    
+    
+    
+    
+</dd>
+
+        
+            
+<dt>
+    <h4 class="name" id="getBounceCounts"><span class="type-signature"></span>getBounceCounts<span class="signature">(<span class="optional">filter</span>, callback)</span><span class="type-signature"></span></h4>
+    
+    
+</dt>
+<dd>
+    
+    
+    <div class="description">
+        <p>Get statistiscs on emails that bounced after being sent from the Server associated with this Client.</p>
+    </div>
+    
+
+    
+
+    
+    
+    
+    
+        <h5>Parameters:</h5>
+        
+
+<table class="params table table-striped">
+    <thead>
+	<tr>
+		
+		<th>Name</th>
+		
+
+		<th>Type</th>
+
+		
+		<th>Argument</th>
+		
+
+		
+
+		<th class="last">Description</th>
+	</tr>
+	</thead>
+
+	<tbody>
+	
+
+        <tr>
+            
+                <td class="name"><code>filter</code></td>
+            
+
+            <td class="type">
+            
+                
+<span class="param-type">object</span>
+
+
+            
+            </td>
+
+            
+                <td class="attributes">
+                
+                    &lt;optional><br>
+                
+
+                
+
+                
+                </td>
+            
+
+            
+
+            <td class="description last"><p>Optional filtering parameters.</p></td>
+        </tr>
+
+	
+
+        <tr>
+            
+                <td class="name"><code>callback</code></td>
+            
+
+            <td class="type">
+            
+                
+<span class="param-type"><a href="global.html#PostmarkCallback">PostmarkCallback</a></span>
+
+
+            
+            </td>
+
+            
+                <td class="attributes">
+                
+
+                
+
+                
+                </td>
+            
+
+            
+
+            <td class="description last"><p>A standard callback that is called when the API request completes.</p></td>
+        </tr>
+
+	
+	</tbody>
+</table>
+
+    
+    
+    
+<dl class="details">
+	
+
+	
+
+	
+
+	
+
+    
+
+    
+
+    
+
+    
+
+	
+
+	
+
+	
+
+	
+
+	
+
+
+
+	
+
+	
+
+	
+
+	
+</dl>
+
+    
+    
+
+    
+
+    
+
+    
+    
+    
+    
+    
+    
+    
+</dd>
+
+        
+            
+<dt>
+    <h4 class="name" id="getBounceDump"><span class="type-signature"></span>getBounceDump<span class="signature">(id, callback)</span><span class="type-signature"></span></h4>
+    
+    
+</dt>
+<dd>
+    
+    
+    <div class="description">
+        <p>Get a Bounce Dump for a specific Bounce.</p>
+    </div>
+    
+
+    
+
+    
+    
+    
+    
+        <h5>Parameters:</h5>
+        
+
+<table class="params table table-striped">
+    <thead>
+	<tr>
+		
+		<th>Name</th>
+		
+
+		<th>Type</th>
+
+		
+
+		
+
+		<th class="last">Description</th>
+	</tr>
+	</thead>
+
+	<tbody>
+	
+
+        <tr>
+            
+                <td class="name"><code>id</code></td>
+            
+
+            <td class="type">
+            
+                
+<span class="param-type">number</span>
+
+
+            
+            </td>
+
+            
+
+            
+
+            <td class="description last"><p>The ID of the Bounce for which you wish to retrieve a dump.</p></td>
+        </tr>
+
+	
+
+        <tr>
+            
+                <td class="name"><code>callback</code></td>
+            
+
+            <td class="type">
+            
+                
+<span class="param-type"><a href="global.html#PostmarkCallback">PostmarkCallback</a></span>
+
+
+            
+            </td>
+
+            
+
+            
+
+            <td class="description last"><p>A standard callback that is called when the API request completes.</p></td>
+        </tr>
+
+	
+	</tbody>
+</table>
+
+    
+    
+    
+<dl class="details">
+	
+
+	
+
+	
+
+	
+
+    
+
+    
+
+    
+
+    
+
+	
+
+	
+
+	
+
+	
+
+	
+
+
+
+	
+
+	
+
+	
+
+	
+</dl>
+
+    
+    
+
+    
+
+    
+
+    
+    
+    
+    
+    
+    
+    
+</dd>
+
+        
+            
+<dt>
+    <h4 class="name" id="getBounces"><span class="type-signature"></span>getBounces<span class="signature">(<span class="optional">filter</span>, callback)</span><span class="type-signature"></span></h4>
+    
+    
+</dt>
+<dd>
+    
+    
+    <div class="description">
+        <p>Retrieve a batch of bounces. The default batch size is 100, and the offset is 0.</p>
+    </div>
+    
+
+    
+
+    
+    
+    
+    
+        <h5>Parameters:</h5>
+        
+
+<table class="params table table-striped">
+    <thead>
+	<tr>
+		
+		<th>Name</th>
+		
+
+		<th>Type</th>
+
+		
+		<th>Argument</th>
+		
+
+		
+
+		<th class="last">Description</th>
+	</tr>
+	</thead>
+
+	<tbody>
+	
+
+        <tr>
+            
+                <td class="name"><code>filter</code></td>
+            
+
+            <td class="type">
+            
+                
+<span class="param-type">object</span>
+
+
+            
+            </td>
+
+            
+                <td class="attributes">
+                
+                    &lt;optional><br>
+                
+
+                
+
+                
+                </td>
+            
+
+            
+
+            <td class="description last"><p>An optional filter for which bounces to retrieve.</p></td>
+        </tr>
+
+	
+
+        <tr>
+            
+                <td class="name"><code>callback</code></td>
+            
+
+            <td class="type">
+            
+                
+<span class="param-type"><a href="global.html#PostmarkCallback">PostmarkCallback</a></span>
+
+
+            
+            </td>
+
+            
+                <td class="attributes">
+                
+
+                
+
+                
+                </td>
+            
+
+            
+
+            <td class="description last"><p>A standard callback that is called when the API request completes.</p></td>
+        </tr>
+
+	
+	</tbody>
+</table>
+
+    
+    
+    
+<dl class="details">
+	
+
+	
+
+	
+
+	
+
+    
+
+    
+
+    
+
+    
+
+	
+
+	
+
+	
+
+	
+
+	
+
+
+
+	
+
+	
+
+	
+
+	
+</dl>
+
+    
+    
+
+    
+
+    
+
+    
+    
+    
+    
+    
+    
+    
+</dd>
+
+        
+            
+<dt>
+    <h4 class="name" id="getBounceTags"><span class="type-signature"></span>getBounceTags<span class="signature">(callback)</span><span class="type-signature"></span></h4>
+    
+    
+</dt>
+<dd>
+    
+    
+    <div class="description">
+        <p>Get an array of tags associated with bounces.</p>
+    </div>
+    
+
+    
+
+    
+    
+    
+    
+        <h5>Parameters:</h5>
+        
+
+<table class="params table table-striped">
+    <thead>
+	<tr>
+		
+		<th>Name</th>
+		
+
+		<th>Type</th>
+
+		
+
+		
+
+		<th class="last">Description</th>
+	</tr>
+	</thead>
+
+	<tbody>
+	
+
+        <tr>
+            
+                <td class="name"><code>callback</code></td>
+            
+
+            <td class="type">
+            
+                
+<span class="param-type"><a href="global.html#PostmarkCallback">PostmarkCallback</a></span>
+
+
+            
+            </td>
+
+            
+
+            
+
+            <td class="description last"><p>A standard callback that is called when the API request completes.</p></td>
+        </tr>
+
+	
+	</tbody>
+</table>
+
+    
+    
+    
+<dl class="details">
+	
+
+	
+
+	
+
+	
+
+    
+
+    
+
+    
+
+    
+
+	
+
+	
+
+	
+
+	
+
+	
+
+
+
+	
+
+	
+
+	
+
+	
+</dl>
+
+    
+    
+
+    
+
+    
+
+    
+    
+    
+    
+    
+    
+    
+</dd>
+
+        
+            
+<dt>
+    <h4 class="name" id="getDeliveryStatistics"><span class="type-signature"></span>getDeliveryStatistics<span class="signature">(callback)</span><span class="type-signature"></span></h4>
+    
+    
+</dt>
+<dd>
+    
+    
+    <div class="description">
+        <p>Retrieve delivery statistic information for the associated Server.</p>
+    </div>
+    
+
+    
+
+    
+    
+    
+    
+        <h5>Parameters:</h5>
+        
+
+<table class="params table table-striped">
+    <thead>
+	<tr>
+		
+		<th>Name</th>
+		
+
+		<th>Type</th>
+
+		
+
+		
+
+		<th class="last">Description</th>
+	</tr>
+	</thead>
+
+	<tbody>
+	
+
+        <tr>
+            
+                <td class="name"><code>callback</code></td>
+            
+
+            <td class="type">
+            
+                
+<span class="param-type"><a href="global.html#PostmarkCallback">PostmarkCallback</a></span>
+
+
+            
+            </td>
+
+            
+
+            
+
+            <td class="description last"><p>A standard callback that is called when the API request completes.</p></td>
+        </tr>
+
+	
+	</tbody>
+</table>
+
+    
+    
+    
+<dl class="details">
+	
+
+	
+
+	
+
+	
+
+    
+
+    
+
+    
+
+    
+
+	
+
+	
+
+	
+
+	
+
+	
+
+
+
+	
+
+	
+
+	
+
+	
+</dl>
+
+    
+    
+
+    
+
+    
+
+    
+    
+    
+    
+    
+    
+    
+</dd>
+
+        
+            
+<dt>
+    <h4 class="name" id="getEmailClientUsage"><span class="type-signature"></span>getEmailClientUsage<span class="signature">(<span class="optional">filter</span>, callback)</span><span class="type-signature"></span></h4>
+    
+    
+</dt>
+<dd>
+    
+    
+    <div class="description">
+        <p>Get statistics on which Email Clients were used to open messages sent from the Server associated with this Client.</p>
+    </div>
+    
+
+    
+
+    
+    
+    
+    
+        <h5>Parameters:</h5>
+        
+
+<table class="params table table-striped">
+    <thead>
+	<tr>
+		
+		<th>Name</th>
+		
+
+		<th>Type</th>
+
+		
+		<th>Argument</th>
+		
+
+		
+
+		<th class="last">Description</th>
+	</tr>
+	</thead>
+
+	<tbody>
+	
+
+        <tr>
+            
+                <td class="name"><code>filter</code></td>
+            
+
+            <td class="type">
+            
+                
+<span class="param-type">object</span>
+
+
+            
+            </td>
+
+            
+                <td class="attributes">
+                
+                    &lt;optional><br>
+                
+
+                
+
+                
+                </td>
+            
+
+            
+
+            <td class="description last"><p>Optional filtering parameters.</p></td>
+        </tr>
+
+	
+
+        <tr>
+            
+                <td class="name"><code>callback</code></td>
+            
+
+            <td class="type">
+            
+                
+<span class="param-type"><a href="global.html#PostmarkCallback">PostmarkCallback</a></span>
+
+
+            
+            </td>
+
+            
+                <td class="attributes">
+                
+
+                
+
+                
+                </td>
+            
+
+            
+
+            <td class="description last"><p>A standard callback that is called when the API request completes.</p></td>
+        </tr>
+
+	
+	</tbody>
+</table>
+
+    
+    
+    
+<dl class="details">
+	
+
+	
+
+	
+
+	
+
+    
+
+    
+
+    
+
+    
+
+	
+
+	
+
+	
+
+	
+
+	
+
+
+
+	
+
+	
+
+	
+
+	
+</dl>
+
+    
+    
+
+    
+
+    
+
+    
+    
+    
+    
+    
+    
+    
+</dd>
+
+        
+            
+<dt>
+    <h4 class="name" id="getEmailOpenCounts"><span class="type-signature"></span>getEmailOpenCounts<span class="signature">(<span class="optional">filter</span>, callback)</span><span class="type-signature"></span></h4>
+    
+    
+</dt>
+<dd>
+    
+    
+    <div class="description">
+        <p>Get Open statistics for messages sent from the Server associated with this Client.</p>
+    </div>
+    
+
+    
+
+    
+    
+    
+    
+        <h5>Parameters:</h5>
+        
+
+<table class="params table table-striped">
+    <thead>
+	<tr>
+		
+		<th>Name</th>
+		
+
+		<th>Type</th>
+
+		
+		<th>Argument</th>
+		
+
+		
+
+		<th class="last">Description</th>
+	</tr>
+	</thead>
+
+	<tbody>
+	
+
+        <tr>
+            
+                <td class="name"><code>filter</code></td>
+            
+
+            <td class="type">
+            
+                
+<span class="param-type">object</span>
+
+
+            
+            </td>
+
+            
+                <td class="attributes">
+                
+                    &lt;optional><br>
+                
+
+                
+
+                
+                </td>
+            
+
+            
+
+            <td class="description last"><p>Optional filtering parameters.</p></td>
+        </tr>
+
+	
+
+        <tr>
+            
+                <td class="name"><code>callback</code></td>
+            
+
+            <td class="type">
+            
+                
+<span class="param-type"><a href="global.html#PostmarkCallback">PostmarkCallback</a></span>
+
+
+            
+            </td>
+
+            
+                <td class="attributes">
+                
+
+                
+
+                
+                </td>
+            
+
+            
+
+            <td class="description last"><p>A standard callback that is called when the API request completes.</p></td>
+        </tr>
+
+	
+	</tbody>
+</table>
+
+    
+    
+    
+<dl class="details">
+	
+
+	
+
+	
+
+	
+
+    
+
+    
+
+    
+
+    
+
+	
+
+	
+
+	
+
+	
+
+	
+
+
+
+	
+
+	
+
+	
+
+	
+</dl>
+
+    
+    
+
+    
+
+    
+
+    
+    
+    
+    
+    
+    
+    
+</dd>
+
+        
+            
+<dt>
+    <h4 class="name" id="getEmailPlatformUsage"><span class="type-signature"></span>getEmailPlatformUsage<span class="signature">(<span class="optional">filter</span>, callback)</span><span class="type-signature"></span></h4>
+    
+    
+</dt>
+<dd>
+    
+    
+    <div class="description">
+        <p>Get Email Client Platform statistics  for messages sent from the Server associated with this Client.</p>
+    </div>
+    
+
+    
+
+    
+    
+    
+    
+        <h5>Parameters:</h5>
+        
+
+<table class="params table table-striped">
+    <thead>
+	<tr>
+		
+		<th>Name</th>
+		
+
+		<th>Type</th>
+
+		
+		<th>Argument</th>
+		
+
+		
+
+		<th class="last">Description</th>
+	</tr>
+	</thead>
+
+	<tbody>
+	
+
+        <tr>
+            
+                <td class="name"><code>filter</code></td>
+            
+
+            <td class="type">
+            
+                
+<span class="param-type">object</span>
+
+
+            
+            </td>
+
+            
+                <td class="attributes">
+                
+                    &lt;optional><br>
+                
+
+                
+
+                
+                </td>
+            
+
+            
+
+            <td class="description last"><p>Optional filtering parameters.</p></td>
+        </tr>
+
+	
+
+        <tr>
+            
+                <td class="name"><code>callback</code></td>
+            
+
+            <td class="type">
+            
+                
+<span class="param-type"><a href="global.html#PostmarkCallback">PostmarkCallback</a></span>
+
+
+            
+            </td>
+
+            
+                <td class="attributes">
+                
+
+                
+
+                
+                </td>
+            
+
+            
+
+            <td class="description last"><p>A standard callback that is called when the API request completes.</p></td>
+        </tr>
+
+	
+	</tbody>
+</table>
+
+    
+    
+    
+<dl class="details">
+	
+
+	
+
+	
+
+	
+
+    
+
+    
+
+    
+
+    
+
+	
+
+	
+
+	
+
+	
+
+	
+
+
+
+	
+
+	
+
+	
+
+	
+</dl>
+
+    
+    
+
+    
+
+    
+
+    
+    
+    
+    
+    
+    
+    
+</dd>
+
+        
+            
+<dt>
+    <h4 class="name" id="getEmailReadTimes"><span class="type-signature"></span>getEmailReadTimes<span class="signature">(<span class="optional">filter</span>, callback)</span><span class="type-signature"></span></h4>
+    
+    
+</dt>
+<dd>
+    
+    
+    <div class="description">
+        <p>Get Read Time statistics for messages sent from the Server associated with this Client.</p>
+    </div>
+    
+
+    
+
+    
+    
+    
+    
+        <h5>Parameters:</h5>
+        
+
+<table class="params table table-striped">
+    <thead>
+	<tr>
+		
+		<th>Name</th>
+		
+
+		<th>Type</th>
+
+		
+		<th>Argument</th>
+		
+
+		
+
+		<th class="last">Description</th>
+	</tr>
+	</thead>
+
+	<tbody>
+	
+
+        <tr>
+            
+                <td class="name"><code>filter</code></td>
+            
+
+            <td class="type">
+            
+                
+<span class="param-type">object</span>
+
+
+            
+            </td>
+
+            
+                <td class="attributes">
+                
+                    &lt;optional><br>
+                
+
+                
+
+                
+                </td>
+            
+
+            
+
+            <td class="description last"><p>Optional filtering parameters.</p></td>
+        </tr>
+
+	
+
+        <tr>
+            
+                <td class="name"><code>callback</code></td>
+            
+
+            <td class="type">
+            
+                
+<span class="param-type"><a href="global.html#PostmarkCallback">PostmarkCallback</a></span>
+
+
+            
+            </td>
+
+            
+                <td class="attributes">
+                
+
+                
+
+                
+                </td>
+            
+
+            
+
+            <td class="description last"><p>A standard callback that is called when the API request completes.</p></td>
+        </tr>
+
+	
+	</tbody>
+</table>
+
+    
+    
+    
+<dl class="details">
+	
+
+	
+
+	
+
+	
+
+    
+
+    
+
+    
+
+    
+
+	
+
+	
+
+	
+
+	
+
+	
+
+
+
+	
+
+	
+
+	
+
+	
+</dl>
+
+    
+    
+
+    
+
+    
+
+    
+    
+    
+    
+    
+    
+    
+</dd>
+
+        
+            
+<dt>
+    <h4 class="name" id="getInboundMessageDetails"><span class="type-signature"></span>getInboundMessageDetails<span class="signature">(id, callback)</span><span class="type-signature"></span></h4>
+    
+    
+</dt>
+<dd>
+    
+    
+    <div class="description">
+        <p>Get details for a specific Inbound Message.</p>
+    </div>
+    
+
+    
+
+    
+    
+    
+    
+        <h5>Parameters:</h5>
+        
+
+<table class="params table table-striped">
+    <thead>
+	<tr>
+		
+		<th>Name</th>
+		
+
+		<th>Type</th>
+
+		
+
+		
+
+		<th class="last">Description</th>
+	</tr>
+	</thead>
+
+	<tbody>
+	
+
+        <tr>
+            
+                <td class="name"><code>id</code></td>
+            
+
+            <td class="type">
+            
+                
+<span class="param-type">number</span>
+
+
+            
+            </td>
+
+            
+
+            
+
+            <td class="description last"><p>The ID of the Inbound Message for which you wish to retrieve details.</p></td>
+        </tr>
+
+	
+
+        <tr>
+            
+                <td class="name"><code>callback</code></td>
+            
+
+            <td class="type">
+            
+                
+<span class="param-type"><a href="global.html#PostmarkCallback">PostmarkCallback</a></span>
+
+
+            
+            </td>
+
+            
+
+            
+
+            <td class="description last"><p>A standard callback that is called when the API request completes.</p></td>
+        </tr>
+
+	
+	</tbody>
+</table>
+
+    
+    
+    
+<dl class="details">
+	
+
+	
+
+	
+
+	
+
+    
+
+    
+
+    
+
+    
+
+	
+
+	
+
+	
+
+	
+
+	
+
+
+
+	
+
+	
+
+	
+
+	
+</dl>
+
+    
+    
+
+    
+
+    
+
+    
+    
+    
+    
+    
+    
+    
+</dd>
+
+        
+            
+<dt>
+    <h4 class="name" id="getInboundMessages"><span class="type-signature"></span>getInboundMessages<span class="signature">(<span class="optional">filter</span>, callback)</span><span class="type-signature"></span></h4>
+    
+    
+</dt>
+<dd>
+    
+    
+    <div class="description">
         <p>Retrieve a batch of Inbound Messages. The default batch size is 100, and the offset is 0.
-You can make successive calls to the API to retrieve additional Inbound Messages.</p>
-    </div>
-    
-
-    
-
-    
-    
-    
-    
-        <h5>Parameters:</h5>
-        
-
-<table class="params table table-striped">
-    <thead>
-	<tr>
-		
-		<th>Name</th>
-		
-
-		<th>Type</th>
-
-		
-		<th>Argument</th>
-		
-
-		
-
-		<th class="last">Description</th>
-	</tr>
-	</thead>
-
-	<tbody>
-	
-
-        <tr>
-            
-                <td class="name"><code>filter</code></td>
-            
-
-            <td class="type">
-            
-                
-<span class="param-type">object</span>
-
-
-            
-            </td>
-
-            
-                <td class="attributes">
-                
-                    &lt;optional><br>
-                
-
-                
-
-                
-                </td>
-            
-
-            
-
-            <td class="description last"><p>Optional filtering parameters.</p></td>
-        </tr>
-
-	
-
-        <tr>
-            
-                <td class="name"><code>callback</code></td>
-            
-
-            <td class="type">
-            
-                
-<span class="param-type"><a href="global.html#PostmarkCallback">PostmarkCallback</a></span>
-
-
-            
-            </td>
-
-            
-                <td class="attributes">
-                
-
-                
-
-                
-                </td>
-            
-
-            
-
-            <td class="description last"><p>A standard callback that is called when the API request completes.</p></td>
-        </tr>
-
-	
-	</tbody>
-</table>
-
-    
-    
-    
-<dl class="details">
-	
-
-	
-
-	
-
-	
-
-    
-
-    
-
-    
-
-    
-
-	
-
-	
-
-	
-
-	
-
-	
-
-
-
-	
-
-	
-
-	
-
-	
-</dl>
-
-    
-    
-
-    
-
-    
-
-    
-    
-    
-    
-    
-    
-    
-</dd>
-
-        
-            
-<dt>
-    <h4 class="name" id="getInboundRuleTriggers"><span class="type-signature"></span>getInboundRuleTriggers<span class="signature">(<span class="optional">filter</span>, callback)</span><span class="type-signature"></span></h4>
-    
-    
-</dt>
-<dd>
-    
-    
-    <div class="description">
+You can make successive calls to the API to retrieve additional Inbound Messages.</p>
+    </div>
+    
+
+    
+
+    
+    
+    
+    
+        <h5>Parameters:</h5>
+        
+
+<table class="params table table-striped">
+    <thead>
+	<tr>
+		
+		<th>Name</th>
+		
+
+		<th>Type</th>
+
+		
+		<th>Argument</th>
+		
+
+		
+
+		<th class="last">Description</th>
+	</tr>
+	</thead>
+
+	<tbody>
+	
+
+        <tr>
+            
+                <td class="name"><code>filter</code></td>
+            
+
+            <td class="type">
+            
+                
+<span class="param-type">object</span>
+
+
+            
+            </td>
+
+            
+                <td class="attributes">
+                
+                    &lt;optional><br>
+                
+
+                
+
+                
+                </td>
+            
+
+            
+
+            <td class="description last"><p>Optional filtering parameters.</p></td>
+        </tr>
+
+	
+
+        <tr>
+            
+                <td class="name"><code>callback</code></td>
+            
+
+            <td class="type">
+            
+                
+<span class="param-type"><a href="global.html#PostmarkCallback">PostmarkCallback</a></span>
+
+
+            
+            </td>
+
+            
+                <td class="attributes">
+                
+
+                
+
+                
+                </td>
+            
+
+            
+
+            <td class="description last"><p>A standard callback that is called when the API request completes.</p></td>
+        </tr>
+
+	
+	</tbody>
+</table>
+
+    
+    
+    
+<dl class="details">
+	
+
+	
+
+	
+
+	
+
+    
+
+    
+
+    
+
+    
+
+	
+
+	
+
+	
+
+	
+
+	
+
+
+
+	
+
+	
+
+	
+
+	
+</dl>
+
+    
+    
+
+    
+
+    
+
+    
+    
+    
+    
+    
+    
+    
+</dd>
+
+        
+            
+<dt>
+    <h4 class="name" id="getInboundRuleTriggers"><span class="type-signature"></span>getInboundRuleTriggers<span class="signature">(<span class="optional">filter</span>, callback)</span><span class="type-signature"></span></h4>
+    
+    
+</dt>
+<dd>
+    
+    
+    <div class="description">
         <p>Get a list of Inbound Rule Triggers. The default batch count is 100, and the offset is 0.
-You may retrieve additional Inbound Rule Tag Triggers by making successive calls to the API.</p>
-    </div>
-    
-
-    
-
-    
-    
-    
-    
-        <h5>Parameters:</h5>
-        
-
-<table class="params table table-striped">
-    <thead>
-	<tr>
-		
-		<th>Name</th>
-		
-
-		<th>Type</th>
-
-		
-		<th>Argument</th>
-		
-
-		
-
-		<th class="last">Description</th>
-	</tr>
-	</thead>
-
-	<tbody>
-	
-
-        <tr>
-            
-                <td class="name"><code>filter</code></td>
-            
-
-            <td class="type">
-            
-                
-<span class="param-type">object</span>
-
-
-            
-            </td>
-
-            
-                <td class="attributes">
-                
-                    &lt;optional><br>
-                
-
-                
-
-                
-                </td>
-            
-
-            
-
-            <td class="description last"><p>Optional filtering parameters.</p></td>
-        </tr>
-
-	
-
-        <tr>
-            
-                <td class="name"><code>callback</code></td>
-            
-
-            <td class="type">
-            
-                
-<span class="param-type"><a href="global.html#PostmarkCallback">PostmarkCallback</a></span>
-
-
-            
-            </td>
-
-            
-                <td class="attributes">
-                
-
-                
-
-                
-                </td>
-            
-
-            
-
-            <td class="description last"><p>A standard callback that is called when the API request completes.</p></td>
-        </tr>
-
-	
-	</tbody>
-</table>
-
-    
-    
-    
-<dl class="details">
-	
-
-	
-
-	
-
-	
-
-    
-
-    
-
-    
-
-    
-
-	
-
-	
-
-	
-
-	
-
-	
-
-
-
-	
-
-	
-
-	
-
-	
-</dl>
-
-    
-    
-
-    
-
-    
-
-    
-    
-    
-    
-    
-    
-    
-</dd>
-
-        
-            
-<dt>
-    <h4 class="name" id="getMessageOpens"><span class="type-signature"></span>getMessageOpens<span class="signature">(<span class="optional">filter</span>, callback)</span><span class="type-signature"></span></h4>
-    
-    
-</dt>
-<dd>
-    
-    
-    <div class="description">
+You may retrieve additional Inbound Rule Tag Triggers by making successive calls to the API.</p>
+    </div>
+    
+
+    
+
+    
+    
+    
+    
+        <h5>Parameters:</h5>
+        
+
+<table class="params table table-striped">
+    <thead>
+	<tr>
+		
+		<th>Name</th>
+		
+
+		<th>Type</th>
+
+		
+		<th>Argument</th>
+		
+
+		
+
+		<th class="last">Description</th>
+	</tr>
+	</thead>
+
+	<tbody>
+	
+
+        <tr>
+            
+                <td class="name"><code>filter</code></td>
+            
+
+            <td class="type">
+            
+                
+<span class="param-type">object</span>
+
+
+            
+            </td>
+
+            
+                <td class="attributes">
+                
+                    &lt;optional><br>
+                
+
+                
+
+                
+                </td>
+            
+
+            
+
+            <td class="description last"><p>Optional filtering parameters.</p></td>
+        </tr>
+
+	
+
+        <tr>
+            
+                <td class="name"><code>callback</code></td>
+            
+
+            <td class="type">
+            
+                
+<span class="param-type"><a href="global.html#PostmarkCallback">PostmarkCallback</a></span>
+
+
+            
+            </td>
+
+            
+                <td class="attributes">
+                
+
+                
+
+                
+                </td>
+            
+
+            
+
+            <td class="description last"><p>A standard callback that is called when the API request completes.</p></td>
+        </tr>
+
+	
+	</tbody>
+</table>
+
+    
+    
+    
+<dl class="details">
+	
+
+	
+
+	
+
+	
+
+    
+
+    
+
+    
+
+    
+
+	
+
+	
+
+	
+
+	
+
+	
+
+
+
+	
+
+	
+
+	
+
+	
+</dl>
+
+    
+    
+
+    
+
+    
+
+    
+    
+    
+    
+    
+    
+    
+</dd>
+
+        
+            
+<dt>
+    <h4 class="name" id="getMessageOpens"><span class="type-signature"></span>getMessageOpens<span class="signature">(<span class="optional">filter</span>, callback)</span><span class="type-signature"></span></h4>
+    
+    
+</dt>
+<dd>
+    
+    
+    <div class="description">
         <p>Get the Opens for Outbound Messages. The default batch size is 100, and offset is 0.
-You can make successive calls to the API to retrieve additional Opens information.</p>
-    </div>
-    
-
-    
-
-    
-    
-    
-    
-        <h5>Parameters:</h5>
-        
-
-<table class="params table table-striped">
-    <thead>
-	<tr>
-		
-		<th>Name</th>
-		
-
-		<th>Type</th>
-
-		
-		<th>Argument</th>
-		
-
-		
-
-		<th class="last">Description</th>
-	</tr>
-	</thead>
-
-	<tbody>
-	
-
-        <tr>
-            
-                <td class="name"><code>filter</code></td>
-            
-
-            <td class="type">
-            
-                
-<span class="param-type">object</span>
-
-
-            
-            </td>
-
-            
-                <td class="attributes">
-                
-                    &lt;optional><br>
-                
-
-                
-
-                
-                </td>
-            
-
-            
-
-            <td class="description last"><p>Optional filtering parameters.</p></td>
-        </tr>
-
-	
-
-        <tr>
-            
-                <td class="name"><code>callback</code></td>
-            
-
-            <td class="type">
-            
-                
-<span class="param-type"><a href="global.html#PostmarkCallback">PostmarkCallback</a></span>
-
-
-            
-            </td>
-
-            
-                <td class="attributes">
-                
-
-                
-
-                
-                </td>
-            
-
-            
-
-            <td class="description last"><p>A standard callback that is called when the API request completes.</p></td>
-        </tr>
-
-	
-	</tbody>
-</table>
-
-    
-    
-    
-<dl class="details">
-	
-
-	
-
-	
-
-	
-
-    
-
-    
-
-    
-
-    
-
-	
-
-	
-
-	
-
-	
-
-	
-
-
-
-	
-
-	
-
-	
-
-	
-</dl>
-
-    
-    
-
-    
-
-    
-
-    
-    
-    
-    
-    
-    
-    
-</dd>
-
-        
-            
-<dt>
-    <h4 class="name" id="getMessageOpensForSingleMessage"><span class="type-signature"></span>getMessageOpensForSingleMessage<span class="signature">(id, <span class="optional">filter</span>, callback)</span><span class="type-signature"></span></h4>
-    
-    
-</dt>
-<dd>
-    
-    
-    <div class="description">
-        <p>Get Open information for a single Outbound Message. The default batch size is 100, and offset is 0.</p>
-    </div>
-    
-
-    
-
-    
-    
-    
-    
-        <h5>Parameters:</h5>
-        
-
-<table class="params table table-striped">
-    <thead>
-	<tr>
-		
-		<th>Name</th>
-		
-
-		<th>Type</th>
-
-		
-		<th>Argument</th>
-		
-
-		
-
-		<th class="last">Description</th>
-	</tr>
-	</thead>
-
-	<tbody>
-	
-
-        <tr>
-            
-                <td class="name"><code>id</code></td>
-            
-
-            <td class="type">
-            
-                
-<span class="param-type">number</span>
-
-
-            
-            </td>
-
-            
-                <td class="attributes">
-                
-
-                
-
-                
-                </td>
-            
-
-            
-
-            <td class="description last"><p>The ID of the Message for which you wish to retrieve Opens.</p></td>
-        </tr>
-
-	
-
-        <tr>
-            
-                <td class="name"><code>filter</code></td>
-            
-
-            <td class="type">
-            
-                
-<span class="param-type">object</span>
-
-
-            
-            </td>
-
-            
-                <td class="attributes">
-                
-                    &lt;optional><br>
-                
-
-                
-
-                
-                </td>
-            
-
-            
-
-            <td class="description last"><p>Optional filtering parameters.</p></td>
-        </tr>
-
-	
-
-        <tr>
-            
-                <td class="name"><code>callback</code></td>
-            
-
-            <td class="type">
-            
-                
-<span class="param-type"><a href="global.html#PostmarkCallback">PostmarkCallback</a></span>
-
-
-            
-            </td>
-
-            
-                <td class="attributes">
-                
-
-                
-
-                
-                </td>
-            
-
-            
-
-            <td class="description last"><p>A standard callback that is called when the API request completes.</p></td>
-        </tr>
-
-	
-	</tbody>
-</table>
-
-    
-    
-    
-<dl class="details">
-	
-
-	
-
-	
-
-	
-
-    
-
-    
-
-    
-
-    
-
-	
-
-	
-
-	
-
-	
-
-	
-
-
-
-	
-
-	
-
-	
-
-	
-</dl>
-
-    
-    
-
-    
-
-    
-
-    
-    
-    
-    
-    
-    
-    
-</dd>
-
-        
-            
-<dt>
-    <h4 class="name" id="getOuboundOverview"><span class="type-signature"></span>getOuboundOverview<span class="signature">(<span class="optional">filter</span>, callback)</span><span class="type-signature"></span></h4>
-    
-    
-</dt>
-<dd>
-    
-    
-    <div class="description">
-        <p>Get overview statistics on Outbound Messages sent from the Server associated with this Client.</p>
-    </div>
-    
-
-    
-
-    
-    
-    
-    
-        <h5>Parameters:</h5>
-        
-
-<table class="params table table-striped">
-    <thead>
-	<tr>
-		
-		<th>Name</th>
-		
-
-		<th>Type</th>
-
-		
-		<th>Argument</th>
-		
-
-		
-
-		<th class="last">Description</th>
-	</tr>
-	</thead>
-
-	<tbody>
-	
-
-        <tr>
-            
-                <td class="name"><code>filter</code></td>
-            
-
-            <td class="type">
-            
-                
-<span class="param-type">object</span>
-
-
-            
-            </td>
-
-            
-                <td class="attributes">
-                
-                    &lt;optional><br>
-                
-
-                
-
-                
-                </td>
-            
-
-            
-
-            <td class="description last"><p>Optional filtering parameters.</p></td>
-        </tr>
-
-	
-
-        <tr>
-            
-                <td class="name"><code>callback</code></td>
-            
-
-            <td class="type">
-            
-                
-<span class="param-type"><a href="global.html#PostmarkCallback">PostmarkCallback</a></span>
-
-
-            
-            </td>
-
-            
-                <td class="attributes">
-                
-
-                
-
-                
-                </td>
-            
-
-            
-
-            <td class="description last"><p>A standard callback that is called when the API request completes.</p></td>
-        </tr>
-
-	
-	</tbody>
-</table>
-
-    
-    
-    
-<dl class="details">
-	
-
-	
-
-	
-
-	
-
-    
-
-    
-
-    
-
-    
-
-	
-
-	
-
-	
-
-	
-
-	
-
-
-
-	
-
-	
-
-	
-
-	
-</dl>
-
-    
-    
-
-    
-
-    
-
-    
-    
-    
-    
-    
-    
-    
-</dd>
-
-        
-            
-<dt>
-    <h4 class="name" id="getOutboundMessageDetails"><span class="type-signature"></span>getOutboundMessageDetails<span class="signature">(id, callback)</span><span class="type-signature"></span></h4>
-    
-    
-</dt>
-<dd>
-    
-    
-    <div class="description">
-        <p>Get details for a specific Outbound Message.</p>
-    </div>
-    
-
-    
-
-    
-    
-    
-    
-        <h5>Parameters:</h5>
-        
-
-<table class="params table table-striped">
-    <thead>
-	<tr>
-		
-		<th>Name</th>
-		
-
-		<th>Type</th>
-
-		
-
-		
-
-		<th class="last">Description</th>
-	</tr>
-	</thead>
-
-	<tbody>
-	
-
-        <tr>
-            
-                <td class="name"><code>id</code></td>
-            
-
-            <td class="type">
-            
-                
-<span class="param-type">number</span>
-
-
-            
-            </td>
-
-            
-
-            
-
-            <td class="description last"><p>The ID of the Outbound Message for which you wish to retrieve details.</p></td>
-        </tr>
-
-	
-
-        <tr>
-            
-                <td class="name"><code>callback</code></td>
-            
-
-            <td class="type">
-            
-                
-<span class="param-type"><a href="global.html#PostmarkCallback">PostmarkCallback</a></span>
-
-
-            
-            </td>
-
-            
-
-            
-
-            <td class="description last"><p>A standard callback that is called when the API request completes.</p></td>
-        </tr>
-
-	
-	</tbody>
-</table>
-
-    
-    
-    
-<dl class="details">
-	
-
-	
-
-	
-
-	
-
-    
-
-    
-
-    
-
-    
-
-	
-
-	
-
-	
-
-	
-
-	
-
-
-
-	
-
-	
-
-	
-
-	
-</dl>
-
-    
-    
-
-    
-
-    
-
-    
-    
-    
-    
-    
-    
-    
-</dd>
-
-        
-            
-<dt>
-    <h4 class="name" id="getOutboundMessages"><span class="type-signature"></span>getOutboundMessages<span class="signature">(<span class="optional">filter</span>, callback)</span><span class="type-signature"></span></h4>
-    
-    
-</dt>
-<dd>
-    
-    
-    <div class="description">
+You can make successive calls to the API to retrieve additional Opens information.</p>
+    </div>
+    
+
+    
+
+    
+    
+    
+    
+        <h5>Parameters:</h5>
+        
+
+<table class="params table table-striped">
+    <thead>
+	<tr>
+		
+		<th>Name</th>
+		
+
+		<th>Type</th>
+
+		
+		<th>Argument</th>
+		
+
+		
+
+		<th class="last">Description</th>
+	</tr>
+	</thead>
+
+	<tbody>
+	
+
+        <tr>
+            
+                <td class="name"><code>filter</code></td>
+            
+
+            <td class="type">
+            
+                
+<span class="param-type">object</span>
+
+
+            
+            </td>
+
+            
+                <td class="attributes">
+                
+                    &lt;optional><br>
+                
+
+                
+
+                
+                </td>
+            
+
+            
+
+            <td class="description last"><p>Optional filtering parameters.</p></td>
+        </tr>
+
+	
+
+        <tr>
+            
+                <td class="name"><code>callback</code></td>
+            
+
+            <td class="type">
+            
+                
+<span class="param-type"><a href="global.html#PostmarkCallback">PostmarkCallback</a></span>
+
+
+            
+            </td>
+
+            
+                <td class="attributes">
+                
+
+                
+
+                
+                </td>
+            
+
+            
+
+            <td class="description last"><p>A standard callback that is called when the API request completes.</p></td>
+        </tr>
+
+	
+	</tbody>
+</table>
+
+    
+    
+    
+<dl class="details">
+	
+
+	
+
+	
+
+	
+
+    
+
+    
+
+    
+
+    
+
+	
+
+	
+
+	
+
+	
+
+	
+
+
+
+	
+
+	
+
+	
+
+	
+</dl>
+
+    
+    
+
+    
+
+    
+
+    
+    
+    
+    
+    
+    
+    
+</dd>
+
+        
+            
+<dt>
+    <h4 class="name" id="getMessageOpensForSingleMessage"><span class="type-signature"></span>getMessageOpensForSingleMessage<span class="signature">(id, <span class="optional">filter</span>, callback)</span><span class="type-signature"></span></h4>
+    
+    
+</dt>
+<dd>
+    
+    
+    <div class="description">
+        <p>Get Open information for a single Outbound Message. The default batch size is 100, and offset is 0.</p>
+    </div>
+    
+
+    
+
+    
+    
+    
+    
+        <h5>Parameters:</h5>
+        
+
+<table class="params table table-striped">
+    <thead>
+	<tr>
+		
+		<th>Name</th>
+		
+
+		<th>Type</th>
+
+		
+		<th>Argument</th>
+		
+
+		
+
+		<th class="last">Description</th>
+	</tr>
+	</thead>
+
+	<tbody>
+	
+
+        <tr>
+            
+                <td class="name"><code>id</code></td>
+            
+
+            <td class="type">
+            
+                
+<span class="param-type">number</span>
+
+
+            
+            </td>
+
+            
+                <td class="attributes">
+                
+
+                
+
+                
+                </td>
+            
+
+            
+
+            <td class="description last"><p>The ID of the Message for which you wish to retrieve Opens.</p></td>
+        </tr>
+
+	
+
+        <tr>
+            
+                <td class="name"><code>filter</code></td>
+            
+
+            <td class="type">
+            
+                
+<span class="param-type">object</span>
+
+
+            
+            </td>
+
+            
+                <td class="attributes">
+                
+                    &lt;optional><br>
+                
+
+                
+
+                
+                </td>
+            
+
+            
+
+            <td class="description last"><p>Optional filtering parameters.</p></td>
+        </tr>
+
+	
+
+        <tr>
+            
+                <td class="name"><code>callback</code></td>
+            
+
+            <td class="type">
+            
+                
+<span class="param-type"><a href="global.html#PostmarkCallback">PostmarkCallback</a></span>
+
+
+            
+            </td>
+
+            
+                <td class="attributes">
+                
+
+                
+
+                
+                </td>
+            
+
+            
+
+            <td class="description last"><p>A standard callback that is called when the API request completes.</p></td>
+        </tr>
+
+	
+	</tbody>
+</table>
+
+    
+    
+    
+<dl class="details">
+	
+
+	
+
+	
+
+	
+
+    
+
+    
+
+    
+
+    
+
+	
+
+	
+
+	
+
+	
+
+	
+
+
+
+	
+
+	
+
+	
+
+	
+</dl>
+
+    
+    
+
+    
+
+    
+
+    
+    
+    
+    
+    
+    
+    
+</dd>
+
+        
+            
+<dt>
+    <h4 class="name" id="getOuboundOverview"><span class="type-signature"></span>getOuboundOverview<span class="signature">(<span class="optional">filter</span>, callback)</span><span class="type-signature"></span></h4>
+    
+    
+</dt>
+<dd>
+    
+    
+    <div class="description">
+        <p>Get overview statistics on Outbound Messages sent from the Server associated with this Client.</p>
+    </div>
+    
+
+    
+
+    
+    
+    
+    
+        <h5>Parameters:</h5>
+        
+
+<table class="params table table-striped">
+    <thead>
+	<tr>
+		
+		<th>Name</th>
+		
+
+		<th>Type</th>
+
+		
+		<th>Argument</th>
+		
+
+		
+
+		<th class="last">Description</th>
+	</tr>
+	</thead>
+
+	<tbody>
+	
+
+        <tr>
+            
+                <td class="name"><code>filter</code></td>
+            
+
+            <td class="type">
+            
+                
+<span class="param-type">object</span>
+
+
+            
+            </td>
+
+            
+                <td class="attributes">
+                
+                    &lt;optional><br>
+                
+
+                
+
+                
+                </td>
+            
+
+            
+
+            <td class="description last"><p>Optional filtering parameters.</p></td>
+        </tr>
+
+	
+
+        <tr>
+            
+                <td class="name"><code>callback</code></td>
+            
+
+            <td class="type">
+            
+                
+<span class="param-type"><a href="global.html#PostmarkCallback">PostmarkCallback</a></span>
+
+
+            
+            </td>
+
+            
+                <td class="attributes">
+                
+
+                
+
+                
+                </td>
+            
+
+            
+
+            <td class="description last"><p>A standard callback that is called when the API request completes.</p></td>
+        </tr>
+
+	
+	</tbody>
+</table>
+
+    
+    
+    
+<dl class="details">
+	
+
+	
+
+	
+
+	
+
+    
+
+    
+
+    
+
+    
+
+	
+
+	
+
+	
+
+	
+
+	
+
+
+
+	
+
+	
+
+	
+
+	
+</dl>
+
+    
+    
+
+    
+
+    
+
+    
+    
+    
+    
+    
+    
+    
+</dd>
+
+        
+            
+<dt>
+    <h4 class="name" id="getOutboundMessageDetails"><span class="type-signature"></span>getOutboundMessageDetails<span class="signature">(id, callback)</span><span class="type-signature"></span></h4>
+    
+    
+</dt>
+<dd>
+    
+    
+    <div class="description">
+        <p>Get details for a specific Outbound Message.</p>
+    </div>
+    
+
+    
+
+    
+    
+    
+    
+        <h5>Parameters:</h5>
+        
+
+<table class="params table table-striped">
+    <thead>
+	<tr>
+		
+		<th>Name</th>
+		
+
+		<th>Type</th>
+
+		
+
+		
+
+		<th class="last">Description</th>
+	</tr>
+	</thead>
+
+	<tbody>
+	
+
+        <tr>
+            
+                <td class="name"><code>id</code></td>
+            
+
+            <td class="type">
+            
+                
+<span class="param-type">number</span>
+
+
+            
+            </td>
+
+            
+
+            
+
+            <td class="description last"><p>The ID of the Outbound Message for which you wish to retrieve details.</p></td>
+        </tr>
+
+	
+
+        <tr>
+            
+                <td class="name"><code>callback</code></td>
+            
+
+            <td class="type">
+            
+                
+<span class="param-type"><a href="global.html#PostmarkCallback">PostmarkCallback</a></span>
+
+
+            
+            </td>
+
+            
+
+            
+
+            <td class="description last"><p>A standard callback that is called when the API request completes.</p></td>
+        </tr>
+
+	
+	</tbody>
+</table>
+
+    
+    
+    
+<dl class="details">
+	
+
+	
+
+	
+
+	
+
+    
+
+    
+
+    
+
+    
+
+	
+
+	
+
+	
+
+	
+
+	
+
+
+
+	
+
+	
+
+	
+
+	
+</dl>
+
+    
+    
+
+    
+
+    
+
+    
+    
+    
+    
+    
+    
+    
+</dd>
+
+        
+            
+<dt>
+    <h4 class="name" id="getOutboundMessages"><span class="type-signature"></span>getOutboundMessages<span class="signature">(<span class="optional">filter</span>, callback)</span><span class="type-signature"></span></h4>
+    
+    
+</dt>
+<dd>
+    
+    
+    <div class="description">
         <p>Retrieve a batch of Outbound Messages. The default batch size is 100, and the offset is 0.
-You can make successive calls to the API to retrieve additional Outbound Messages.</p>
-    </div>
-    
-
-    
-
-    
-    
-    
-    
-        <h5>Parameters:</h5>
-        
-
-<table class="params table table-striped">
-    <thead>
-	<tr>
-		
-		<th>Name</th>
-		
-
-		<th>Type</th>
-
-		
-		<th>Argument</th>
-		
-
-		
-
-		<th class="last">Description</th>
-	</tr>
-	</thead>
-
-	<tbody>
-	
-
-        <tr>
-            
-                <td class="name"><code>filter</code></td>
-            
-
-            <td class="type">
-            
-                
-<span class="param-type">object</span>
-
-
-            
-            </td>
-
-            
-                <td class="attributes">
-                
-                    &lt;optional><br>
-                
-
-                
-
-                
-                </td>
-            
-
-            
-
-            <td class="description last"><p>Optional filtering parameters.</p></td>
-        </tr>
-
-	
-
-        <tr>
-            
-                <td class="name"><code>callback</code></td>
-            
-
-            <td class="type">
-            
-                
-<span class="param-type"><a href="global.html#PostmarkCallback">PostmarkCallback</a></span>
-
-
-            
-            </td>
-
-            
-                <td class="attributes">
-                
-
-                
-
-                
-                </td>
-            
-
-            
-
-            <td class="description last"><p>A standard callback that is called when the API request completes.</p></td>
-        </tr>
-
-	
-	</tbody>
-</table>
-
-    
-    
-    
-<dl class="details">
-	
-
-	
-
-	
-
-	
-
-    
-
-    
-
-    
-
-    
-
-	
-
-	
-
-	
-
-	
-
-	
-
-
-
-	
-
-	
-
-	
-
-	
-</dl>
-
-    
-    
-
-    
-
-    
-
-    
-    
-    
-    
-    
-    
-    
-</dd>
-
-        
-            
-<dt>
-    <h4 class="name" id="getSentCounts"><span class="type-signature"></span>getSentCounts<span class="signature">(<span class="optional">filter</span>, callback)</span><span class="type-signature"></span></h4>
-    
-    
-</dt>
-<dd>
-    
-    
-    <div class="description">
-        <p>Get statistics on email sent from the Server associated with this Client.</p>
-    </div>
-    
-
-    
-
-    
-    
-    
-    
-        <h5>Parameters:</h5>
-        
-
-<table class="params table table-striped">
-    <thead>
-	<tr>
-		
-		<th>Name</th>
-		
-
-		<th>Type</th>
-
-		
-		<th>Argument</th>
-		
-
-		
-
-		<th class="last">Description</th>
-	</tr>
-	</thead>
-
-	<tbody>
-	
-
-        <tr>
-            
-                <td class="name"><code>filter</code></td>
-            
-
-            <td class="type">
-            
-                
-<span class="param-type">object</span>
-
-
-            
-            </td>
-
-            
-                <td class="attributes">
-                
-                    &lt;optional><br>
-                
-
-                
-
-                
-                </td>
-            
-
-            
-
-            <td class="description last"><p>Optional filtering parameters.</p></td>
-        </tr>
-
-	
-
-        <tr>
-            
-                <td class="name"><code>callback</code></td>
-            
-
-            <td class="type">
-            
-                
-<span class="param-type"><a href="global.html#PostmarkCallback">PostmarkCallback</a></span>
-
-
-            
-            </td>
-
-            
-                <td class="attributes">
-                
-
-                
-
-                
-                </td>
-            
-
-            
-
-            <td class="description last"><p>A standard callback that is called when the API request completes.</p></td>
-        </tr>
-
-	
-	</tbody>
-</table>
-
-    
-    
-    
-<dl class="details">
-	
-
-	
-
-	
-
-	
-
-    
-
-    
-
-    
-
-    
-
-	
-
-	
-
-	
-
-	
-
-	
-
-
-
-	
-
-	
-
-	
-
-	
-</dl>
-
-    
-    
-
-    
-
-    
-
-    
-    
-    
-    
-    
-    
-    
-</dd>
-
-        
-            
-<dt>
-    <h4 class="name" id="getServer"><span class="type-signature"></span>getServer<span class="signature">(callback)</span><span class="type-signature"></span></h4>
-    
-    
-</dt>
-<dd>
-    
-    
-    <div class="description">
-        <p>Get the information for the Server associated with this Client.</p>
-    </div>
-    
-
-    
-
-    
-    
-    
-    
-        <h5>Parameters:</h5>
-        
-
-<table class="params table table-striped">
-    <thead>
-	<tr>
-		
-		<th>Name</th>
-		
-
-		<th>Type</th>
-
-		
-
-		
-
-		<th class="last">Description</th>
-	</tr>
-	</thead>
-
-	<tbody>
-	
-
-        <tr>
-            
-                <td class="name"><code>callback</code></td>
-            
-
-            <td class="type">
-            
-                
-<span class="param-type"><a href="global.html#PostmarkCallback">PostmarkCallback</a></span>
-
-
-            
-            </td>
-
-            
-
-            
-
-            <td class="description last"><p>A standard callback that is called when the API request completes.</p></td>
-        </tr>
-
-	
-	</tbody>
-</table>
-
-    
-    
-    
-<dl class="details">
-	
-
-	
-
-	
-
-	
-
-    
-
-    
-
-    
-
-    
-
-	
-
-	
-
-	
-
-	
-
-	
-
-
-
-	
-
-	
-
-	
-
-	
-</dl>
-
-    
-    
-
-    
-
-    
-
-    
-    
-    
-    
-    
-    
-    
-</dd>
-
-        
-            
-<dt>
-    <h4 class="name" id="getSpamComplaints"><span class="type-signature"></span>getSpamComplaints<span class="signature">(<span class="optional">filter</span>, callback)</span><span class="type-signature"></span></h4>
-    
-    
-</dt>
-<dd>
-    
-    
-    <div class="description">
-        <p>Get SPAM complaint statistics for email sent from the Server associated with this Client.</p>
-    </div>
-    
-
-    
-
-    
-    
-    
-    
-        <h5>Parameters:</h5>
-        
-
-<table class="params table table-striped">
-    <thead>
-	<tr>
-		
-		<th>Name</th>
-		
-
-		<th>Type</th>
-
-		
-		<th>Argument</th>
-		
-
-		
-
-		<th class="last">Description</th>
-	</tr>
-	</thead>
-
-	<tbody>
-	
-
-        <tr>
-            
-                <td class="name"><code>filter</code></td>
-            
-
-            <td class="type">
-            
-                
-<span class="param-type">object</span>
-
-
-            
-            </td>
-
-            
-                <td class="attributes">
-                
-                    &lt;optional><br>
-                
-
-                
-
-                
-                </td>
-            
-
-            
-
-            <td class="description last"><p>Optional filtering parameters.</p></td>
-        </tr>
-
-	
-
-        <tr>
-            
-                <td class="name"><code>callback</code></td>
-            
-
-            <td class="type">
-            
-                
-<span class="param-type"><a href="global.html#PostmarkCallback">PostmarkCallback</a></span>
-
-
-            
-            </td>
-
-            
-                <td class="attributes">
-                
-
-                
-
-                
-                </td>
-            
-
-            
-
-            <td class="description last"><p>A standard callback that is called when the API request completes.</p></td>
-        </tr>
-
-	
-	</tbody>
-</table>
-
-    
-    
-    
-<dl class="details">
-	
-
-	
-
-	
-
-	
-
-    
-
-    
-
-    
-
-    
-
-	
-
-	
-
-	
-
-	
-
-	
-
-
-
-	
-
-	
-
-	
-
-	
-</dl>
-
-    
-    
-
-    
-
-    
-
-    
-    
-    
-    
-    
-    
-    
-</dd>
-
-        
-            
-<dt>
-    <h4 class="name" id="getTagTrigger"><span class="type-signature"></span>getTagTrigger<span class="signature">(id, callback)</span><span class="type-signature"></span></h4>
-    
-    
-</dt>
-<dd>
-    
-    
-    <div class="description">
-        <p>Get a specific Tag Trigger.</p>
-    </div>
-    
-
-    
-
-    
-    
-    
-    
-        <h5>Parameters:</h5>
-        
-
-<table class="params table table-striped">
-    <thead>
-	<tr>
-		
-		<th>Name</th>
-		
-
-		<th>Type</th>
-
-		
-
-		
-
-		<th class="last">Description</th>
-	</tr>
-	</thead>
-
-	<tbody>
-	
-
-        <tr>
-            
-                <td class="name"><code>id</code></td>
-            
-
-            <td class="type">
-            
-                
-<span class="param-type">number</span>
-
-
-            
-            </td>
-
-            
-
-            
-
-            <td class="description last"><p>The ID of the Tag Trigger you wish to retrieve.</p></td>
-        </tr>
-
-	
-
-        <tr>
-            
-                <td class="name"><code>callback</code></td>
-            
-
-            <td class="type">
-            
-                
-<span class="param-type"><a href="global.html#PostmarkCallback">PostmarkCallback</a></span>
-
-
-            
-            </td>
-
-            
-
-            
-
-            <td class="description last"><p>A standard callback that is called when the API request completes.</p></td>
-        </tr>
-
-	
-	</tbody>
-</table>
-
-    
-    
-    
-<dl class="details">
-	
-
-	
-
-	
-
-	
-
-    
-
-    
-
-    
-
-    
-
-	
-
-	
-
-	
-
-	
-
-	
-
-
-
-	
-
-	
-
-	
-
-	
-</dl>
-
-    
-    
-
-    
-
-    
-
-    
-    
-    
-    
-    
-    
-    
-</dd>
-
-        
-            
-<dt>
-    <h4 class="name" id="getTagTriggers"><span class="type-signature"></span>getTagTriggers<span class="signature">(<span class="optional">filter</span>, callback)</span><span class="type-signature"></span></h4>
-    
-    
-</dt>
-<dd>
-    
-    
-    <div class="description">
+You can make successive calls to the API to retrieve additional Outbound Messages.</p>
+    </div>
+    
+
+    
+
+    
+    
+    
+    
+        <h5>Parameters:</h5>
+        
+
+<table class="params table table-striped">
+    <thead>
+	<tr>
+		
+		<th>Name</th>
+		
+
+		<th>Type</th>
+
+		
+		<th>Argument</th>
+		
+
+		
+
+		<th class="last">Description</th>
+	</tr>
+	</thead>
+
+	<tbody>
+	
+
+        <tr>
+            
+                <td class="name"><code>filter</code></td>
+            
+
+            <td class="type">
+            
+                
+<span class="param-type">object</span>
+
+
+            
+            </td>
+
+            
+                <td class="attributes">
+                
+                    &lt;optional><br>
+                
+
+                
+
+                
+                </td>
+            
+
+            
+
+            <td class="description last"><p>Optional filtering parameters.</p></td>
+        </tr>
+
+	
+
+        <tr>
+            
+                <td class="name"><code>callback</code></td>
+            
+
+            <td class="type">
+            
+                
+<span class="param-type"><a href="global.html#PostmarkCallback">PostmarkCallback</a></span>
+
+
+            
+            </td>
+
+            
+                <td class="attributes">
+                
+
+                
+
+                
+                </td>
+            
+
+            
+
+            <td class="description last"><p>A standard callback that is called when the API request completes.</p></td>
+        </tr>
+
+	
+	</tbody>
+</table>
+
+    
+    
+    
+<dl class="details">
+	
+
+	
+
+	
+
+	
+
+    
+
+    
+
+    
+
+    
+
+	
+
+	
+
+	
+
+	
+
+	
+
+
+
+	
+
+	
+
+	
+
+	
+</dl>
+
+    
+    
+
+    
+
+    
+
+    
+    
+    
+    
+    
+    
+    
+</dd>
+
+        
+            
+<dt>
+    <h4 class="name" id="getSentCounts"><span class="type-signature"></span>getSentCounts<span class="signature">(<span class="optional">filter</span>, callback)</span><span class="type-signature"></span></h4>
+    
+    
+</dt>
+<dd>
+    
+    
+    <div class="description">
+        <p>Get statistics on email sent from the Server associated with this Client.</p>
+    </div>
+    
+
+    
+
+    
+    
+    
+    
+        <h5>Parameters:</h5>
+        
+
+<table class="params table table-striped">
+    <thead>
+	<tr>
+		
+		<th>Name</th>
+		
+
+		<th>Type</th>
+
+		
+		<th>Argument</th>
+		
+
+		
+
+		<th class="last">Description</th>
+	</tr>
+	</thead>
+
+	<tbody>
+	
+
+        <tr>
+            
+                <td class="name"><code>filter</code></td>
+            
+
+            <td class="type">
+            
+                
+<span class="param-type">object</span>
+
+
+            
+            </td>
+
+            
+                <td class="attributes">
+                
+                    &lt;optional><br>
+                
+
+                
+
+                
+                </td>
+            
+
+            
+
+            <td class="description last"><p>Optional filtering parameters.</p></td>
+        </tr>
+
+	
+
+        <tr>
+            
+                <td class="name"><code>callback</code></td>
+            
+
+            <td class="type">
+            
+                
+<span class="param-type"><a href="global.html#PostmarkCallback">PostmarkCallback</a></span>
+
+
+            
+            </td>
+
+            
+                <td class="attributes">
+                
+
+                
+
+                
+                </td>
+            
+
+            
+
+            <td class="description last"><p>A standard callback that is called when the API request completes.</p></td>
+        </tr>
+
+	
+	</tbody>
+</table>
+
+    
+    
+    
+<dl class="details">
+	
+
+	
+
+	
+
+	
+
+    
+
+    
+
+    
+
+    
+
+	
+
+	
+
+	
+
+	
+
+	
+
+
+
+	
+
+	
+
+	
+
+	
+</dl>
+
+    
+    
+
+    
+
+    
+
+    
+    
+    
+    
+    
+    
+    
+</dd>
+
+        
+            
+<dt>
+    <h4 class="name" id="getServer"><span class="type-signature"></span>getServer<span class="signature">(callback)</span><span class="type-signature"></span></h4>
+    
+    
+</dt>
+<dd>
+    
+    
+    <div class="description">
+        <p>Get the information for the Server associated with this Client.</p>
+    </div>
+    
+
+    
+
+    
+    
+    
+    
+        <h5>Parameters:</h5>
+        
+
+<table class="params table table-striped">
+    <thead>
+	<tr>
+		
+		<th>Name</th>
+		
+
+		<th>Type</th>
+
+		
+
+		
+
+		<th class="last">Description</th>
+	</tr>
+	</thead>
+
+	<tbody>
+	
+
+        <tr>
+            
+                <td class="name"><code>callback</code></td>
+            
+
+            <td class="type">
+            
+                
+<span class="param-type"><a href="global.html#PostmarkCallback">PostmarkCallback</a></span>
+
+
+            
+            </td>
+
+            
+
+            
+
+            <td class="description last"><p>A standard callback that is called when the API request completes.</p></td>
+        </tr>
+
+	
+	</tbody>
+</table>
+
+    
+    
+    
+<dl class="details">
+	
+
+	
+
+	
+
+	
+
+    
+
+    
+
+    
+
+    
+
+	
+
+	
+
+	
+
+	
+
+	
+
+
+
+	
+
+	
+
+	
+
+	
+</dl>
+
+    
+    
+
+    
+
+    
+
+    
+    
+    
+    
+    
+    
+    
+</dd>
+
+        
+            
+<dt>
+    <h4 class="name" id="getSpamComplaints"><span class="type-signature"></span>getSpamComplaints<span class="signature">(<span class="optional">filter</span>, callback)</span><span class="type-signature"></span></h4>
+    
+    
+</dt>
+<dd>
+    
+    
+    <div class="description">
+        <p>Get SPAM complaint statistics for email sent from the Server associated with this Client.</p>
+    </div>
+    
+
+    
+
+    
+    
+    
+    
+        <h5>Parameters:</h5>
+        
+
+<table class="params table table-striped">
+    <thead>
+	<tr>
+		
+		<th>Name</th>
+		
+
+		<th>Type</th>
+
+		
+		<th>Argument</th>
+		
+
+		
+
+		<th class="last">Description</th>
+	</tr>
+	</thead>
+
+	<tbody>
+	
+
+        <tr>
+            
+                <td class="name"><code>filter</code></td>
+            
+
+            <td class="type">
+            
+                
+<span class="param-type">object</span>
+
+
+            
+            </td>
+
+            
+                <td class="attributes">
+                
+                    &lt;optional><br>
+                
+
+                
+
+                
+                </td>
+            
+
+            
+
+            <td class="description last"><p>Optional filtering parameters.</p></td>
+        </tr>
+
+	
+
+        <tr>
+            
+                <td class="name"><code>callback</code></td>
+            
+
+            <td class="type">
+            
+                
+<span class="param-type"><a href="global.html#PostmarkCallback">PostmarkCallback</a></span>
+
+
+            
+            </td>
+
+            
+                <td class="attributes">
+                
+
+                
+
+                
+                </td>
+            
+
+            
+
+            <td class="description last"><p>A standard callback that is called when the API request completes.</p></td>
+        </tr>
+
+	
+	</tbody>
+</table>
+
+    
+    
+    
+<dl class="details">
+	
+
+	
+
+	
+
+	
+
+    
+
+    
+
+    
+
+    
+
+	
+
+	
+
+	
+
+	
+
+	
+
+
+
+	
+
+	
+
+	
+
+	
+</dl>
+
+    
+    
+
+    
+
+    
+
+    
+    
+    
+    
+    
+    
+    
+</dd>
+
+        
+            
+<dt>
+    <h4 class="name" id="getTagTrigger"><span class="type-signature"></span>getTagTrigger<span class="signature">(id, callback)</span><span class="type-signature"></span></h4>
+    
+    
+</dt>
+<dd>
+    
+    
+    <div class="description">
+        <p>Get a specific Tag Trigger.</p>
+    </div>
+    
+
+    
+
+    
+    
+    
+    
+        <h5>Parameters:</h5>
+        
+
+<table class="params table table-striped">
+    <thead>
+	<tr>
+		
+		<th>Name</th>
+		
+
+		<th>Type</th>
+
+		
+
+		
+
+		<th class="last">Description</th>
+	</tr>
+	</thead>
+
+	<tbody>
+	
+
+        <tr>
+            
+                <td class="name"><code>id</code></td>
+            
+
+            <td class="type">
+            
+                
+<span class="param-type">number</span>
+
+
+            
+            </td>
+
+            
+
+            
+
+            <td class="description last"><p>The ID of the Tag Trigger you wish to retrieve.</p></td>
+        </tr>
+
+	
+
+        <tr>
+            
+                <td class="name"><code>callback</code></td>
+            
+
+            <td class="type">
+            
+                
+<span class="param-type"><a href="global.html#PostmarkCallback">PostmarkCallback</a></span>
+
+
+            
+            </td>
+
+            
+
+            
+
+            <td class="description last"><p>A standard callback that is called when the API request completes.</p></td>
+        </tr>
+
+	
+	</tbody>
+</table>
+
+    
+    
+    
+<dl class="details">
+	
+
+	
+
+	
+
+	
+
+    
+
+    
+
+    
+
+    
+
+	
+
+	
+
+	
+
+	
+
+	
+
+
+
+	
+
+	
+
+	
+
+	
+</dl>
+
+    
+    
+
+    
+
+    
+
+    
+    
+    
+    
+    
+    
+    
+</dd>
+
+        
+            
+<dt>
+    <h4 class="name" id="getTagTriggers"><span class="type-signature"></span>getTagTriggers<span class="signature">(<span class="optional">filter</span>, callback)</span><span class="type-signature"></span></h4>
+    
+    
+</dt>
+<dd>
+    
+    
+    <div class="description">
         <p>Get a list of Tag Trigger. The default batch count is 100, and the offset is 0.
-You may retrieve additional Tag Triggers by making successive calls to the API.</p>
-    </div>
-    
-
-    
-
-    
-    
-    
-    
-        <h5>Parameters:</h5>
-        
-
-<table class="params table table-striped">
-    <thead>
-	<tr>
-		
-		<th>Name</th>
-		
-
-		<th>Type</th>
-
-		
-		<th>Argument</th>
-		
-
-		
-
-		<th class="last">Description</th>
-	</tr>
-	</thead>
-
-	<tbody>
-	
-
-        <tr>
-            
-                <td class="name"><code>filter</code></td>
-            
-
-            <td class="type">
-            
-                
-<span class="param-type">object</span>
-
-
-            
-            </td>
-
-            
-                <td class="attributes">
-                
-                    &lt;optional><br>
-                
-
-                
-
-                
-                </td>
-            
-
-            
-
-            <td class="description last"><p>Optional filtering parameters.</p></td>
-        </tr>
-
-	
-
-        <tr>
-            
-                <td class="name"><code>callback</code></td>
-            
-
-            <td class="type">
-            
-                
-<span class="param-type"><a href="global.html#PostmarkCallback">PostmarkCallback</a></span>
-
-
-            
-            </td>
-
-            
-                <td class="attributes">
-                
-
-                
-
-                
-                </td>
-            
-
-            
-
-            <td class="description last"><p>A standard callback that is called when the API request completes.</p></td>
-        </tr>
-
-	
-	</tbody>
-</table>
-
-    
-    
-    
-<dl class="details">
-	
-
-	
-
-	
-
-	
-
-    
-
-    
-
-    
-
-    
-
-	
-
-	
-
-	
-
-	
-
-	
-
-
-
-	
-
-	
-
-	
-
-	
-</dl>
-
-    
-    
-
-    
-
-    
-
-    
-    
-    
-    
-    
-    
-    
-</dd>
-
-        
-            
-<dt>
-    <h4 class="name" id="getTemplate"><span class="type-signature"></span>getTemplate<span class="signature">(<span class="optional">id</span>, callback)</span><span class="type-signature"></span></h4>
-    
-    
-</dt>
-<dd>
-    
-    
-    <div class="description">
-        <p>Get the a specific template assoicated with this server.</p>
-    </div>
-    
-
-    
-
-    
-    
-    
-    
-        <h5>Parameters:</h5>
-        
-
-<table class="params table table-striped">
-    <thead>
-	<tr>
-		
-		<th>Name</th>
-		
-
-		<th>Type</th>
-
-		
-		<th>Argument</th>
-		
-
-		
-
-		<th class="last">Description</th>
-	</tr>
-	</thead>
-
-	<tbody>
-	
-
-        <tr>
-            
-                <td class="name"><code>id</code></td>
-            
-
-            <td class="type">
-            
-                
-<span class="param-type">int</span>
-
-
-            
-            </td>
-
-            
-                <td class="attributes">
-                
-                    &lt;optional><br>
-                
-
-                
-
-                
-                </td>
-            
-
-            
-
-            <td class="description last"><p>The templateid for the template you wish to retrieve.</p></td>
-        </tr>
-
-	
-
-        <tr>
-            
-                <td class="name"><code>callback</code></td>
-            
-
-            <td class="type">
-            
-                
-<span class="param-type"><a href="global.html#PostmarkCallback">PostmarkCallback</a></span>
-
-
-            
-            </td>
-
-            
-                <td class="attributes">
-                
-
-                
-
-                
-                </td>
-            
-
-            
-
-            <td class="description last"><p>A standard callback that is called when the API request completes.</p></td>
-        </tr>
-
-	
-	</tbody>
-</table>
-
-    
-    
-    
-<dl class="details">
-	
-
-	
-
-	
-
-	
-
-    
-
-    
-
-    
-
-    
-
-	
-
-	
-
-	
-
-	
-
-	
-
-
-
-	
-
-	
-
-	
-
-	
-</dl>
-
-    
-    
-
-    
-
-    
-
-    
-    
-    
-    
-    
-    
-    
-</dd>
-
-        
-            
-<dt>
-    <h4 class="name" id="getTemplates"><span class="type-signature"></span>getTemplates<span class="signature">(<span class="optional">options</span>, callback)</span><span class="type-signature"></span></h4>
-    
-    
-</dt>
-<dd>
-    
-    
-    <div class="description">
-        <p>Get the list of templates assoicated with this server.</p>
-    </div>
-    
-
-    
-
-    
-    
-    
-    
-        <h5>Parameters:</h5>
-        
-
-<table class="params table table-striped">
-    <thead>
-	<tr>
-		
-		<th>Name</th>
-		
-
-		<th>Type</th>
-
-		
-		<th>Argument</th>
-		
-
-		
-
-		<th class="last">Description</th>
-	</tr>
-	</thead>
-
-	<tbody>
-	
-
-        <tr>
-            
-                <td class="name"><code>options</code></td>
-            
-
-            <td class="type">
-            
-                
-<span class="param-type">object</span>
-
-
-            
-            </td>
-
-            
-                <td class="attributes">
-                
-                    &lt;optional><br>
-                
-
-                
-
-                
-                </td>
-            
-
-            
-
-            <td class="description last"><p>Optional paging/filtering options.</p></td>
-        </tr>
-
-	
-
-        <tr>
-            
-                <td class="name"><code>callback</code></td>
-            
-
-            <td class="type">
-            
-                
-<span class="param-type"><a href="global.html#PostmarkCallback">PostmarkCallback</a></span>
-
-
-            
-            </td>
-
-            
-                <td class="attributes">
-                
-
-                
-
-                
-                </td>
-            
-
-            
-
-            <td class="description last"><p>A standard callback that is called when the API request completes.</p></td>
-        </tr>
-
-	
-	</tbody>
-</table>
-
-    
-    
-    
-<dl class="details">
-	
-
-	
-
-	
-
-	
-
-    
-
-    
-
-    
-
-    
-
-	
-
-	
-
-	
-
-	
-
-	
-
-
-
-	
-
-	
-
-	
-
-	
-</dl>
-
-    
-    
-
-    
-
-    
-
-    
-    
-    
-    
-    
-    
-    
-</dd>
-
-        
-            
-<dt>
-    <h4 class="name" id="getTrackedEmailCounts"><span class="type-signature"></span>getTrackedEmailCounts<span class="signature">(<span class="optional">filter</span>, callback)</span><span class="type-signature"></span></h4>
-    
-    
-</dt>
-<dd>
-    
-    
-    <div class="description">
-        <p>Get email tracking statistics for messages sent from the Server associated with this Client.</p>
-    </div>
-    
-
-    
-
-    
-    
-    
-    
-        <h5>Parameters:</h5>
-        
-
-<table class="params table table-striped">
-    <thead>
-	<tr>
-		
-		<th>Name</th>
-		
-
-		<th>Type</th>
-
-		
-		<th>Argument</th>
-		
-
-		
-
-		<th class="last">Description</th>
-	</tr>
-	</thead>
-
-	<tbody>
-	
-
-        <tr>
-            
-                <td class="name"><code>filter</code></td>
-            
-
-            <td class="type">
-            
-                
-<span class="param-type">object</span>
-
-
-            
-            </td>
-
-            
-                <td class="attributes">
-                
-                    &lt;optional><br>
-                
-
-                
-
-                
-                </td>
-            
-
-            
-
-            <td class="description last"><p>Optional filtering parameters.</p></td>
-        </tr>
-
-	
-
-        <tr>
-            
-                <td class="name"><code>callback</code></td>
-            
-
-            <td class="type">
-            
-                
-<span class="param-type"><a href="global.html#PostmarkCallback">PostmarkCallback</a></span>
-
-
-            
-            </td>
-
-            
-                <td class="attributes">
-                
-
-                
-
-                
-                </td>
-            
-
-            
-
-            <td class="description last"><p>A standard callback that is called when the API request completes.</p></td>
-        </tr>
-
-	
-	</tbody>
-</table>
-
-    
-    
-    
-<dl class="details">
-	
-
-	
-
-	
-
-	
-
-    
-
-    
-
-    
-
-    
-
-	
-
-	
-
-	
-
-	
-
-	
-
-
-
-	
-
-	
-
-	
-
-	
-</dl>
-
-    
-    
-
-    
-
-    
-
-    
-    
-    
-    
-    
-    
-    
-</dd>
-
-        
-            
-<dt>
-    <h4 class="name" id="retryBlockedInboundMessage"><span class="type-signature"></span>retryBlockedInboundMessage<span class="signature">(id, callback)</span><span class="type-signature"></span></h4>
-    
-    
-</dt>
-<dd>
-    
-    
-    <div class="description">
-        <p>Request that Postmark retry POSTing to the Inbound Hook for the specified message.</p>
-    </div>
-    
-
-    
-
-    
-    
-    
-    
-        <h5>Parameters:</h5>
-        
-
-<table class="params table table-striped">
-    <thead>
-	<tr>
-		
-		<th>Name</th>
-		
-
-		<th>Type</th>
-
-		
-
-		
-
-		<th class="last">Description</th>
-	</tr>
-	</thead>
-
-	<tbody>
-	
-
-        <tr>
-            
-                <td class="name"><code>id</code></td>
-            
-
-            <td class="type">
-            
-                
-<span class="param-type">number</span>
-
-
-            
-            </td>
-
-            
-
-            
-
-            <td class="description last"><p>The ID of the Inbound Message for which you wish to retry the inbound hook.</p></td>
-        </tr>
-
-	
-
-        <tr>
-            
-                <td class="name"><code>callback</code></td>
-            
-
-            <td class="type">
-            
-                
-<span class="param-type"><a href="global.html#PostmarkCallback">PostmarkCallback</a></span>
-
-
-            
-            </td>
-
-            
-
-            
-
-            <td class="description last"><p>A standard callback that is called when the API request completes.</p></td>
-        </tr>
-
-	
-	</tbody>
-</table>
-
-    
-    
-    
-<dl class="details">
-	
-
-	
-
-	
-
-	
-
-    
-
-    
-
-    
-
-    
-
-	
-
-	
-
-	
-
-	
-
-	
-
-
-
-	
-
-	
-
-	
-
-	
-</dl>
-
-    
-    
-
-    
-
-    
-
-    
-    
-    
-    
-    
-    
-    
-</dd>
-
-        
-            
-<dt>
-    <h4 class="name" id="send"><span class="type-signature"></span>send<span class="signature">(message, callback)</span><span class="type-signature"></span></h4>
-    
-    
-</dt>
-<dd>
-    
-    
-    <div class="description">
-        <p>Send a single email message.</p>
-    </div>
-    
-
-    
-
-    
-    
-    
-    
-        <h5>Parameters:</h5>
-        
-
-<table class="params table table-striped">
-    <thead>
-	<tr>
-		
-		<th>Name</th>
-		
-
-		<th>Type</th>
-
-		
-
-		
-
-		<th class="last">Description</th>
-	</tr>
-	</thead>
-
-	<tbody>
-	
-
-        <tr>
-            
-                <td class="name"><code>message</code></td>
-            
-
-            <td class="type">
-            
-                
-<span class="param-type"><a href="global.html#PostmarkMessage">PostmarkMessage</a></span>
-
-
-            
-            </td>
-
-            
-
-            
-
-            <td class="description last"><p>The message you wish to send.</p></td>
-        </tr>
-
-	
-
-        <tr>
-            
-                <td class="name"><code>callback</code></td>
-            
-
-            <td class="type">
-            
-                
-<span class="param-type"><a href="global.html#PostmarkCallback">PostmarkCallback</a></span>
-
-
-            
-            </td>
-
-            
-
-            
-
-            <td class="description last"><p>A standard callback that is called when the API request completes.</p></td>
-        </tr>
-
-	
-	</tbody>
-</table>
-
-    
-    
-    
-<dl class="details">
-	
-
-	
-
-	
-
-	
-
-    
-
-    
-
-    
-
-    
-
-	
-	<dt class="important tag-deprecated">Deprecated:</dt>
-	
-	<dd>
-		<ul class="dummy">
-			<li>Consider using <a href="Client.html#sendEmail"><code>Client#sendEmail</code></a> instead of this method.</li>
-		</ul>
-	</dd>
-	
-	
-
-	
-
-	
-
-	
-
-	
-
-
-
-	
-
-	
-
-	
-
-	
-</dl>
-
-    
-    
-
-    
-
-    
-
-    
-    
-    
-    
-    
-    
-    
-</dd>
-
-        
-            
-<dt>
-    <h4 class="name" id="sendEmail"><span class="type-signature"></span>sendEmail<span class="signature">(message, callback)</span><span class="type-signature"></span></h4>
-    
-    
-</dt>
-<dd>
-    
-    
-    <div class="description">
-        <p>Send a single email message.</p>
-    </div>
-    
-
-    
-
-    
-    
-    
-    
-        <h5>Parameters:</h5>
-        
-
-<table class="params table table-striped">
-    <thead>
-	<tr>
-		
-		<th>Name</th>
-		
-
-		<th>Type</th>
-
-		
-
-		
-
-		<th class="last">Description</th>
-	</tr>
-	</thead>
-
-	<tbody>
-	
-
-        <tr>
-            
-                <td class="name"><code>message</code></td>
-            
-
-            <td class="type">
-            
-                
-<span class="param-type"><a href="global.html#PostmarkMessage">PostmarkMessage</a></span>
-
-
-            
-            </td>
-
-            
-
-            
-
-            <td class="description last"><p>The message you wish to send.</p></td>
-        </tr>
-
-	
-
-        <tr>
-            
-                <td class="name"><code>callback</code></td>
-            
-
-            <td class="type">
-            
-                
-<span class="param-type"><a href="global.html#PostmarkCallback">PostmarkCallback</a></span>
-
-
-            
-            </td>
-
-            
-
-            
-
-            <td class="description last"><p>A standard callback that is called when the API request completes.</p></td>
-        </tr>
-
-	
-	</tbody>
-</table>
-
-    
-    
-    
-<dl class="details">
-	
-
-	
-
-	
-
-	
-
-    
-
-    
-
-    
-
-    
-
-	
-
-	
-
-	
-
-	
-
-	
-
-
-
-	
-
-	
-
-	
-
-	
-</dl>
-
-    
-    
-
-    
-
-    
-
-    
-    
-    
-    
-    
-    
-    
-</dd>
-
-        
-            
-<dt>
-    <h4 class="name" id="sendEmailBatch"><span class="type-signature"></span>sendEmailBatch<span class="signature">(messages, callback)</span><span class="type-signature"></span></h4>
-    
-    
-</dt>
-<dd>
-    
-    
-    <div class="description">
-        <p>Send a batch of email messages.</p>
-    </div>
-    
-
-    
-
-    
-    
-    
-    
-        <h5>Parameters:</h5>
-        
-
-<table class="params table table-striped">
-    <thead>
-	<tr>
-		
-		<th>Name</th>
-		
-
-		<th>Type</th>
-
-		
-
-		
-
-		<th class="last">Description</th>
-	</tr>
-	</thead>
-
-	<tbody>
-	
-
-        <tr>
-            
-                <td class="name"><code>messages</code></td>
-            
-
-            <td class="type">
-            
-                
-<span class="param-type">Array.&lt;<a href="global.html#PostmarkMessage">PostmarkMessage</a>></span>
-
-
-            
-            </td>
-
-            
-
-            
-
-            <td class="description last"><p>An array of <code>PostmarkMessage</code> you wish to send using this Client.</p></td>
-        </tr>
-
-	
-
-        <tr>
-            
-                <td class="name"><code>callback</code></td>
-            
-
-            <td class="type">
-            
-                
-<span class="param-type"><a href="global.html#PostmarkCallback">PostmarkCallback</a></span>
-
-
-            
-            </td>
-
-            
-
-            
-
-            <td class="description last"><p>A standard callback that is called when the API request completes.</p></td>
-        </tr>
-
-	
-	</tbody>
-</table>
-
-    
-    
-    
-<dl class="details">
-	
-
-	
-
-	
-
-	
-
-    
-
-    
-
-    
-
-    
-
-	
-
-	
-
-	
-
-	
-
-	
-
-
-
-	
-
-	
-
-	
-
-	
-</dl>
-
-    
-    
-
-    
-
-    
-
-    
-    
-    
-    
-    
-    
-    
-</dd>
-
-        
-            
-<dt>
-    <h4 class="name" id="sendEmailWithTemplate"><span class="type-signature"></span>sendEmailWithTemplate<span class="signature">(message, callback)</span><span class="type-signature"></span></h4>
-    
-    
-</dt>
-<dd>
-    
-    
-    <div class="description">
-        <p>Send a message using a template.</p>
-    </div>
-    
-
-    
-
-    
-    
-    
-    
-        <h5>Parameters:</h5>
-        
-
-<table class="params table table-striped">
-    <thead>
-	<tr>
-		
-		<th>Name</th>
-		
-
-		<th>Type</th>
-
-		
-
-		
-
-		<th class="last">Description</th>
-	</tr>
-	</thead>
-
-	<tbody>
-	
-
-        <tr>
-            
-                <td class="name"><code>message</code></td>
-            
-
-            <td class="type">
-            
-                
-<span class="param-type"><a href="global.html#PostmarkTemplateMessage">PostmarkTemplateMessage</a></span>
-
-
-            
-            </td>
-
-            
-
-            
-
-            <td class="description last"><p>The message you wish to send.</p></td>
-        </tr>
-
-	
-
-        <tr>
-            
-                <td class="name"><code>callback</code></td>
-            
-
-            <td class="type">
-            
-                
-<span class="param-type"><a href="global.html#PostmarkCallback">PostmarkCallback</a></span>
-
-
-            
-            </td>
-
-            
-
-            
-
-            <td class="description last"><p>A standard callback that is called when the API request completes.</p></td>
-        </tr>
-
-	
-	</tbody>
-</table>
-
-    
-    
-    
-<dl class="details">
-	
-
-	
-
-	
-
-	
-
-    
-
-    
-
-    
-
-    
-
-	
-
-	
-
-	
-
-	
-
-	
-
-
-
-	
-
-	
-
-	
-
-	
-</dl>
-
-    
-    
-
-    
-
-    
-
-    
-    
-    
-    
-    
-    
-    
-</dd>
-
-        
-            
-<dt>
-    <h4 class="name" id="validateTemplate"><span class="type-signature"></span>validateTemplate<span class="signature">(<span class="optional">templateContent</span>, callback)</span><span class="type-signature"></span></h4>
-    
-    
-</dt>
-<dd>
-    
-    
-    <div class="description">
+You may retrieve additional Tag Triggers by making successive calls to the API.</p>
+    </div>
+    
+
+    
+
+    
+    
+    
+    
+        <h5>Parameters:</h5>
+        
+
+<table class="params table table-striped">
+    <thead>
+	<tr>
+		
+		<th>Name</th>
+		
+
+		<th>Type</th>
+
+		
+		<th>Argument</th>
+		
+
+		
+
+		<th class="last">Description</th>
+	</tr>
+	</thead>
+
+	<tbody>
+	
+
+        <tr>
+            
+                <td class="name"><code>filter</code></td>
+            
+
+            <td class="type">
+            
+                
+<span class="param-type">object</span>
+
+
+            
+            </td>
+
+            
+                <td class="attributes">
+                
+                    &lt;optional><br>
+                
+
+                
+
+                
+                </td>
+            
+
+            
+
+            <td class="description last"><p>Optional filtering parameters.</p></td>
+        </tr>
+
+	
+
+        <tr>
+            
+                <td class="name"><code>callback</code></td>
+            
+
+            <td class="type">
+            
+                
+<span class="param-type"><a href="global.html#PostmarkCallback">PostmarkCallback</a></span>
+
+
+            
+            </td>
+
+            
+                <td class="attributes">
+                
+
+                
+
+                
+                </td>
+            
+
+            
+
+            <td class="description last"><p>A standard callback that is called when the API request completes.</p></td>
+        </tr>
+
+	
+	</tbody>
+</table>
+
+    
+    
+    
+<dl class="details">
+	
+
+	
+
+	
+
+	
+
+    
+
+    
+
+    
+
+    
+
+	
+
+	
+
+	
+
+	
+
+	
+
+
+
+	
+
+	
+
+	
+
+	
+</dl>
+
+    
+    
+
+    
+
+    
+
+    
+    
+    
+    
+    
+    
+    
+</dd>
+
+        
+            
+<dt>
+    <h4 class="name" id="getTemplate"><span class="type-signature"></span>getTemplate<span class="signature">(<span class="optional">id</span>, callback)</span><span class="type-signature"></span></h4>
+    
+    
+</dt>
+<dd>
+    
+    
+    <div class="description">
+        <p>Get the a specific template assoicated with this server.</p>
+    </div>
+    
+
+    
+
+    
+    
+    
+    
+        <h5>Parameters:</h5>
+        
+
+<table class="params table table-striped">
+    <thead>
+	<tr>
+		
+		<th>Name</th>
+		
+
+		<th>Type</th>
+
+		
+		<th>Argument</th>
+		
+
+		
+
+		<th class="last">Description</th>
+	</tr>
+	</thead>
+
+	<tbody>
+	
+
+        <tr>
+            
+                <td class="name"><code>id</code></td>
+            
+
+            <td class="type">
+            
+                
+<span class="param-type">int</span>
+
+
+            
+            </td>
+
+            
+                <td class="attributes">
+                
+                    &lt;optional><br>
+                
+
+                
+
+                
+                </td>
+            
+
+            
+
+            <td class="description last"><p>The templateid for the template you wish to retrieve.</p></td>
+        </tr>
+
+	
+
+        <tr>
+            
+                <td class="name"><code>callback</code></td>
+            
+
+            <td class="type">
+            
+                
+<span class="param-type"><a href="global.html#PostmarkCallback">PostmarkCallback</a></span>
+
+
+            
+            </td>
+
+            
+                <td class="attributes">
+                
+
+                
+
+                
+                </td>
+            
+
+            
+
+            <td class="description last"><p>A standard callback that is called when the API request completes.</p></td>
+        </tr>
+
+	
+	</tbody>
+</table>
+
+    
+    
+    
+<dl class="details">
+	
+
+	
+
+	
+
+	
+
+    
+
+    
+
+    
+
+    
+
+	
+
+	
+
+	
+
+	
+
+	
+
+
+
+	
+
+	
+
+	
+
+	
+</dl>
+
+    
+    
+
+    
+
+    
+
+    
+    
+    
+    
+    
+    
+    
+</dd>
+
+        
+            
+<dt>
+    <h4 class="name" id="getTemplates"><span class="type-signature"></span>getTemplates<span class="signature">(<span class="optional">options</span>, callback)</span><span class="type-signature"></span></h4>
+    
+    
+</dt>
+<dd>
+    
+    
+    <div class="description">
+        <p>Get the list of templates assoicated with this server.</p>
+    </div>
+    
+
+    
+
+    
+    
+    
+    
+        <h5>Parameters:</h5>
+        
+
+<table class="params table table-striped">
+    <thead>
+	<tr>
+		
+		<th>Name</th>
+		
+
+		<th>Type</th>
+
+		
+		<th>Argument</th>
+		
+
+		
+
+		<th class="last">Description</th>
+	</tr>
+	</thead>
+
+	<tbody>
+	
+
+        <tr>
+            
+                <td class="name"><code>options</code></td>
+            
+
+            <td class="type">
+            
+                
+<span class="param-type">object</span>
+
+
+            
+            </td>
+
+            
+                <td class="attributes">
+                
+                    &lt;optional><br>
+                
+
+                
+
+                
+                </td>
+            
+
+            
+
+            <td class="description last"><p>Optional paging/filtering options.</p></td>
+        </tr>
+
+	
+
+        <tr>
+            
+                <td class="name"><code>callback</code></td>
+            
+
+            <td class="type">
+            
+                
+<span class="param-type"><a href="global.html#PostmarkCallback">PostmarkCallback</a></span>
+
+
+            
+            </td>
+
+            
+                <td class="attributes">
+                
+
+                
+
+                
+                </td>
+            
+
+            
+
+            <td class="description last"><p>A standard callback that is called when the API request completes.</p></td>
+        </tr>
+
+	
+	</tbody>
+</table>
+
+    
+    
+    
+<dl class="details">
+	
+
+	
+
+	
+
+	
+
+    
+
+    
+
+    
+
+    
+
+	
+
+	
+
+	
+
+	
+
+	
+
+
+
+	
+
+	
+
+	
+
+	
+</dl>
+
+    
+    
+
+    
+
+    
+
+    
+    
+    
+    
+    
+    
+    
+</dd>
+
+        
+            
+<dt>
+    <h4 class="name" id="getTrackedEmailCounts"><span class="type-signature"></span>getTrackedEmailCounts<span class="signature">(<span class="optional">filter</span>, callback)</span><span class="type-signature"></span></h4>
+    
+    
+</dt>
+<dd>
+    
+    
+    <div class="description">
+        <p>Get email tracking statistics for messages sent from the Server associated with this Client.</p>
+    </div>
+    
+
+    
+
+    
+    
+    
+    
+        <h5>Parameters:</h5>
+        
+
+<table class="params table table-striped">
+    <thead>
+	<tr>
+		
+		<th>Name</th>
+		
+
+		<th>Type</th>
+
+		
+		<th>Argument</th>
+		
+
+		
+
+		<th class="last">Description</th>
+	</tr>
+	</thead>
+
+	<tbody>
+	
+
+        <tr>
+            
+                <td class="name"><code>filter</code></td>
+            
+
+            <td class="type">
+            
+                
+<span class="param-type">object</span>
+
+
+            
+            </td>
+
+            
+                <td class="attributes">
+                
+                    &lt;optional><br>
+                
+
+                
+
+                
+                </td>
+            
+
+            
+
+            <td class="description last"><p>Optional filtering parameters.</p></td>
+        </tr>
+
+	
+
+        <tr>
+            
+                <td class="name"><code>callback</code></td>
+            
+
+            <td class="type">
+            
+                
+<span class="param-type"><a href="global.html#PostmarkCallback">PostmarkCallback</a></span>
+
+
+            
+            </td>
+
+            
+                <td class="attributes">
+                
+
+                
+
+                
+                </td>
+            
+
+            
+
+            <td class="description last"><p>A standard callback that is called when the API request completes.</p></td>
+        </tr>
+
+	
+	</tbody>
+</table>
+
+    
+    
+    
+<dl class="details">
+	
+
+	
+
+	
+
+	
+
+    
+
+    
+
+    
+
+    
+
+	
+
+	
+
+	
+
+	
+
+	
+
+
+
+	
+
+	
+
+	
+
+	
+</dl>
+
+    
+    
+
+    
+
+    
+
+    
+    
+    
+    
+    
+    
+    
+</dd>
+
+        
+            
+<dt>
+    <h4 class="name" id="retryBlockedInboundMessage"><span class="type-signature"></span>retryBlockedInboundMessage<span class="signature">(id, callback)</span><span class="type-signature"></span></h4>
+    
+    
+</dt>
+<dd>
+    
+    
+    <div class="description">
+        <p>Request that Postmark retry POSTing to the Inbound Hook for the specified message.</p>
+    </div>
+    
+
+    
+
+    
+    
+    
+    
+        <h5>Parameters:</h5>
+        
+
+<table class="params table table-striped">
+    <thead>
+	<tr>
+		
+		<th>Name</th>
+		
+
+		<th>Type</th>
+
+		
+
+		
+
+		<th class="last">Description</th>
+	</tr>
+	</thead>
+
+	<tbody>
+	
+
+        <tr>
+            
+                <td class="name"><code>id</code></td>
+            
+
+            <td class="type">
+            
+                
+<span class="param-type">number</span>
+
+
+            
+            </td>
+
+            
+
+            
+
+            <td class="description last"><p>The ID of the Inbound Message for which you wish to retry the inbound hook.</p></td>
+        </tr>
+
+	
+
+        <tr>
+            
+                <td class="name"><code>callback</code></td>
+            
+
+            <td class="type">
+            
+                
+<span class="param-type"><a href="global.html#PostmarkCallback">PostmarkCallback</a></span>
+
+
+            
+            </td>
+
+            
+
+            
+
+            <td class="description last"><p>A standard callback that is called when the API request completes.</p></td>
+        </tr>
+
+	
+	</tbody>
+</table>
+
+    
+    
+    
+<dl class="details">
+	
+
+	
+
+	
+
+	
+
+    
+
+    
+
+    
+
+    
+
+	
+
+	
+
+	
+
+	
+
+	
+
+
+
+	
+
+	
+
+	
+
+	
+</dl>
+
+    
+    
+
+    
+
+    
+
+    
+    
+    
+    
+    
+    
+    
+</dd>
+
+        
+            
+<dt>
+    <h4 class="name" id="send"><span class="type-signature"></span>send<span class="signature">(message, callback)</span><span class="type-signature"></span></h4>
+    
+    
+</dt>
+<dd>
+    
+    
+    <div class="description">
+        <p>Send a single email message.</p>
+    </div>
+    
+
+    
+
+    
+    
+    
+    
+        <h5>Parameters:</h5>
+        
+
+<table class="params table table-striped">
+    <thead>
+	<tr>
+		
+		<th>Name</th>
+		
+
+		<th>Type</th>
+
+		
+
+		
+
+		<th class="last">Description</th>
+	</tr>
+	</thead>
+
+	<tbody>
+	
+
+        <tr>
+            
+                <td class="name"><code>message</code></td>
+            
+
+            <td class="type">
+            
+                
+<span class="param-type"><a href="global.html#PostmarkMessage">PostmarkMessage</a></span>
+
+
+            
+            </td>
+
+            
+
+            
+
+            <td class="description last"><p>The message you wish to send.</p></td>
+        </tr>
+
+	
+
+        <tr>
+            
+                <td class="name"><code>callback</code></td>
+            
+
+            <td class="type">
+            
+                
+<span class="param-type"><a href="global.html#PostmarkCallback">PostmarkCallback</a></span>
+
+
+            
+            </td>
+
+            
+
+            
+
+            <td class="description last"><p>A standard callback that is called when the API request completes.</p></td>
+        </tr>
+
+	
+	</tbody>
+</table>
+
+    
+    
+    
+<dl class="details">
+	
+
+	
+
+	
+
+	
+
+    
+
+    
+
+    
+
+    
+
+	
+	<dt class="important tag-deprecated">Deprecated:</dt>
+	
+	<dd>
+		<ul class="dummy">
+			<li>Consider using <a href="Client.html#sendEmail"><code>Client#sendEmail</code></a> instead of this method.</li>
+		</ul>
+	</dd>
+	
+	
+
+	
+
+	
+
+	
+
+	
+
+
+
+	
+
+	
+
+	
+
+	
+</dl>
+
+    
+    
+
+    
+
+    
+
+    
+    
+    
+    
+    
+    
+    
+</dd>
+
+        
+            
+<dt>
+    <h4 class="name" id="sendEmail"><span class="type-signature"></span>sendEmail<span class="signature">(message, callback)</span><span class="type-signature"></span></h4>
+    
+    
+</dt>
+<dd>
+    
+    
+    <div class="description">
+        <p>Send a single email message.</p>
+    </div>
+    
+
+    
+
+    
+    
+    
+    
+        <h5>Parameters:</h5>
+        
+
+<table class="params table table-striped">
+    <thead>
+	<tr>
+		
+		<th>Name</th>
+		
+
+		<th>Type</th>
+
+		
+
+		
+
+		<th class="last">Description</th>
+	</tr>
+	</thead>
+
+	<tbody>
+	
+
+        <tr>
+            
+                <td class="name"><code>message</code></td>
+            
+
+            <td class="type">
+            
+                
+<span class="param-type"><a href="global.html#PostmarkMessage">PostmarkMessage</a></span>
+
+
+            
+            </td>
+
+            
+
+            
+
+            <td class="description last"><p>The message you wish to send.</p></td>
+        </tr>
+
+	
+
+        <tr>
+            
+                <td class="name"><code>callback</code></td>
+            
+
+            <td class="type">
+            
+                
+<span class="param-type"><a href="global.html#PostmarkCallback">PostmarkCallback</a></span>
+
+
+            
+            </td>
+
+            
+
+            
+
+            <td class="description last"><p>A standard callback that is called when the API request completes.</p></td>
+        </tr>
+
+	
+	</tbody>
+</table>
+
+    
+    
+    
+<dl class="details">
+	
+
+	
+
+	
+
+	
+
+    
+
+    
+
+    
+
+    
+
+	
+
+	
+
+	
+
+	
+
+	
+
+
+
+	
+
+	
+
+	
+
+	
+</dl>
+
+    
+    
+
+    
+
+    
+
+    
+    
+    
+    
+    
+    
+    
+</dd>
+
+        
+            
+<dt>
+    <h4 class="name" id="sendEmailBatch"><span class="type-signature"></span>sendEmailBatch<span class="signature">(messages, callback)</span><span class="type-signature"></span></h4>
+    
+    
+</dt>
+<dd>
+    
+    
+    <div class="description">
+        <p>Send a batch of email messages.</p>
+    </div>
+    
+
+    
+
+    
+    
+    
+    
+        <h5>Parameters:</h5>
+        
+
+<table class="params table table-striped">
+    <thead>
+	<tr>
+		
+		<th>Name</th>
+		
+
+		<th>Type</th>
+
+		
+
+		
+
+		<th class="last">Description</th>
+	</tr>
+	</thead>
+
+	<tbody>
+	
+
+        <tr>
+            
+                <td class="name"><code>messages</code></td>
+            
+
+            <td class="type">
+            
+                
+<span class="param-type">Array.&lt;<a href="global.html#PostmarkMessage">PostmarkMessage</a>></span>
+
+
+            
+            </td>
+
+            
+
+            
+
+            <td class="description last"><p>An array of <code>PostmarkMessage</code> you wish to send using this Client.</p></td>
+        </tr>
+
+	
+
+        <tr>
+            
+                <td class="name"><code>callback</code></td>
+            
+
+            <td class="type">
+            
+                
+<span class="param-type"><a href="global.html#PostmarkCallback">PostmarkCallback</a></span>
+
+
+            
+            </td>
+
+            
+
+            
+
+            <td class="description last"><p>A standard callback that is called when the API request completes.</p></td>
+        </tr>
+
+	
+	</tbody>
+</table>
+
+    
+    
+    
+<dl class="details">
+	
+
+	
+
+	
+
+	
+
+    
+
+    
+
+    
+
+    
+
+	
+
+	
+
+	
+
+	
+
+	
+
+
+
+	
+
+	
+
+	
+
+	
+</dl>
+
+    
+    
+
+    
+
+    
+
+    
+    
+    
+    
+    
+    
+    
+</dd>
+
+        
+            
+<dt>
+    <h4 class="name" id="sendEmailWithTemplate"><span class="type-signature"></span>sendEmailWithTemplate<span class="signature">(message, callback)</span><span class="type-signature"></span></h4>
+    
+    
+</dt>
+<dd>
+    
+    
+    <div class="description">
+        <p>Send a message using a template.</p>
+    </div>
+    
+
+    
+
+    
+    
+    
+    
+        <h5>Parameters:</h5>
+        
+
+<table class="params table table-striped">
+    <thead>
+	<tr>
+		
+		<th>Name</th>
+		
+
+		<th>Type</th>
+
+		
+
+		
+
+		<th class="last">Description</th>
+	</tr>
+	</thead>
+
+	<tbody>
+	
+
+        <tr>
+            
+                <td class="name"><code>message</code></td>
+            
+
+            <td class="type">
+            
+                
+<span class="param-type"><a href="global.html#PostmarkTemplateMessage">PostmarkTemplateMessage</a></span>
+
+
+            
+            </td>
+
+            
+
+            
+
+            <td class="description last"><p>The message you wish to send.</p></td>
+        </tr>
+
+	
+
+        <tr>
+            
+                <td class="name"><code>callback</code></td>
+            
+
+            <td class="type">
+            
+                
+<span class="param-type"><a href="global.html#PostmarkCallback">PostmarkCallback</a></span>
+
+
+            
+            </td>
+
+            
+
+            
+
+            <td class="description last"><p>A standard callback that is called when the API request completes.</p></td>
+        </tr>
+
+	
+	</tbody>
+</table>
+
+    
+    
+    
+<dl class="details">
+	
+
+	
+
+	
+
+	
+
+    
+
+    
+
+    
+
+    
+
+	
+
+	
+
+	
+
+	
+
+	
+
+
+
+	
+
+	
+
+	
+
+	
+</dl>
+
+    
+    
+
+    
+
+    
+
+    
+    
+    
+    
+    
+    
+    
+</dd>
+
+        
+            
+<dt>
+    <h4 class="name" id="validateTemplate"><span class="type-signature"></span>validateTemplate<span class="signature">(<span class="optional">templateContent</span>, callback)</span><span class="type-signature"></span></h4>
+    
+    
+</dt>
+<dd>
+    
+    
+    <div class="description">
         <p>Validate template markup to verify that it will be parsed. Also provides a recommended template
-model to be used when sending using the specified template content.</p>
-    </div>
-    
-
-    
-
-    
-    
-    
-    
-        <h5>Parameters:</h5>
-        
-
-<table class="params table table-striped">
-    <thead>
-	<tr>
-		
-		<th>Name</th>
-		
-
-		<th>Type</th>
-
-		
-		<th>Argument</th>
-		
-
-		
-
-		<th class="last">Description</th>
-	</tr>
-	</thead>
-
-	<tbody>
-	
-
-        <tr>
-            
-                <td class="name"><code>templateContent</code></td>
-            
-
-            <td class="type">
-            
-                
-<span class="param-type">object</span>
-
-
-            
-            </td>
-
-            
-                <td class="attributes">
-                
-                    &lt;optional><br>
-                
-
-                
-
-                
-                </td>
-            
-
-            
-
-            <td class="description last"><p>The template you wish to update.</p></td>
-        </tr>
-
-	
-
-        <tr>
-            
-                <td class="name"><code>callback</code></td>
-            
-
-            <td class="type">
-            
-                
-<span class="param-type"><a href="global.html#PostmarkCallback">PostmarkCallback</a></span>
-
-
-            
-            </td>
-
-            
-                <td class="attributes">
-                
-
-                
-
-                
-                </td>
-            
-
-            
-
-            <td class="description last"><p>A standard callback that is called when the API request completes.</p></td>
-        </tr>
-
-	
-	</tbody>
-</table>
-
-    
-    
-    
-<dl class="details">
-	
-
-	
-
-	
-
-	
-
-    
-
-    
-
-    
-
-    
-
-	
-
-	
-
-	
-
-	
-
-	
-
-
-
-	
-
-	
-
-	
-
-	
-</dl>
-
-    
-    
-
-    
-
-    
-
-    
-    
-    
-    
-    
-    
-    
-</dd>
-
-        </dl>
-    
-
-    
-
-    
-</article>
-
-</section>
-
-
-
+model to be used when sending using the specified template content.</p>
+    </div>
+    
+
+    
+
+    
+    
+    
+    
+        <h5>Parameters:</h5>
+        
+
+<table class="params table table-striped">
+    <thead>
+	<tr>
+		
+		<th>Name</th>
+		
+
+		<th>Type</th>
+
+		
+		<th>Argument</th>
+		
+
+		
+
+		<th class="last">Description</th>
+	</tr>
+	</thead>
+
+	<tbody>
+	
+
+        <tr>
+            
+                <td class="name"><code>templateContent</code></td>
+            
+
+            <td class="type">
+            
+                
+<span class="param-type">object</span>
+
+
+            
+            </td>
+
+            
+                <td class="attributes">
+                
+                    &lt;optional><br>
+                
+
+                
+
+                
+                </td>
+            
+
+            
+
+            <td class="description last"><p>The template you wish to update.</p></td>
+        </tr>
+
+	
+
+        <tr>
+            
+                <td class="name"><code>callback</code></td>
+            
+
+            <td class="type">
+            
+                
+<span class="param-type"><a href="global.html#PostmarkCallback">PostmarkCallback</a></span>
+
+
+            
+            </td>
+
+            
+                <td class="attributes">
+                
+
+                
+
+                
+                </td>
+            
+
+            
+
+            <td class="description last"><p>A standard callback that is called when the API request completes.</p></td>
+        </tr>
+
+	
+	</tbody>
+</table>
+
+    
+    
+    
+<dl class="details">
+	
+
+	
+
+	
+
+	
+
+    
+
+    
+
+    
+
+    
+
+	
+
+	
+
+	
+
+	
+
+	
+
+
+
+	
+
+	
+
+	
+
+	
+</dl>
+
+    
+    
+
+    
+
+    
+
+    
+    
+    
+    
+    
+    
+    
+</dd>
+
+        </dl>
+    
+
+    
+
+    
+</article>
+
+</section>
+
+
+
 
 		</div>
 	</div>
@@ -7319,11 +7319,7 @@
 
 <span class="jsdoc-message">
 	Documentation generated by <a href="https://github.com/jsdoc3/jsdoc">JSDoc 3.3.0-beta1</a>
-<<<<<<< HEAD
 	on Tue Aug 4th 2015 using the <a
-=======
-	on Mon Aug 3rd 2015 using the <a
->>>>>>> 2ed0a7cf
 	href="https://github.com/terryweiss/docstrap">DocStrap template</a>.
 </span>
 </footer>
