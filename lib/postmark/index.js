--- conflicted
+++ resolved
@@ -26,11 +26,7 @@
   }
   if (typeof options === 'undefined')  { options = {}; }
   if (options.ssl && options.ssl !== true) { options.ssl = false; }
-<<<<<<< HEAD
-=======
-  
   var client = require('http' + (options.ssl === true ? 's' : ''));
->>>>>>> 14c81fec
 
   var postmark_headers = {
     "Accept":  "application/json",
@@ -43,16 +39,11 @@
 
       // throw exception if message is improperly formatted
       check_message_format(message);
-<<<<<<< HEAD
-
-      var req = http.request({
-=======
       var msg = JSON.stringify(message);
 
       postmark_headers['Content-Length'] = Buffer.byteLength(msg);
-      
+
       var req = client.request({
->>>>>>> 14c81fec
         host: "api.postmarkapp.com",
         path: "/email",
         method: "POST",
@@ -98,13 +89,8 @@
           callback(err);
         }
       });
-<<<<<<< HEAD
 
-      req.write(JSON.stringify(message));
-=======
-      
       req.write(msg);
->>>>>>> 14c81fec
       req.end();
     },
 
